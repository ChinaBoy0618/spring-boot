--- conflicted
+++ resolved
@@ -16,24 +16,7 @@
 
 package org.springframework.boot.build.bom.bomr;
 
-<<<<<<< HEAD
-import java.io.File;
-import java.io.FileReader;
-import java.io.IOException;
-import java.io.Reader;
-import java.nio.file.Path;
-import java.util.ArrayList;
-import java.util.Arrays;
-import java.util.LinkedHashSet;
-import java.util.List;
-import java.util.Optional;
-import java.util.Properties;
-import java.util.Set;
-import java.util.function.Predicate;
-import java.util.regex.Pattern;
-=======
 import java.net.URI;
->>>>>>> 994a7a07
 
 import javax.inject.Inject;
 
@@ -61,131 +44,9 @@
 		});
 	}
 
-<<<<<<< HEAD
-	@Option(option = "milestone", description = "Milestone to which dependency upgrade issues should be assigned")
-	public void setMilestone(String milestone) {
-		this.milestone = milestone;
-	}
-
-	@Option(option = "threads", description = "Number of Threads to use for update resolution")
-	public void setThreads(String threads) {
-		this.threads = Integer.parseInt(threads);
-	}
-
-	@Input
-	public String getMilestone() {
-		return this.milestone;
-	}
-
-	@Option(option = "libraries", description = "Regular expression that identifies the libraries to upgrade")
-	public void setLibraries(String libraries) {
-		this.libraries = libraries;
-	}
-
-	@Input
-	@org.gradle.api.tasks.Optional
-	public String getLibraries() {
-		return this.libraries;
-	}
-
-	@TaskAction
-	@SuppressWarnings("deprecation")
-	void upgradeDependencies() {
-		GitHubRepository repository = createGitHub().getRepository(this.bom.getUpgrade().getGitHub().getOrganization(),
-				this.bom.getUpgrade().getGitHub().getRepository());
-		Set<String> availableLabels = repository.getLabels();
-		List<String> issueLabels = this.bom.getUpgrade().getGitHub().getIssueLabels();
-		if (!availableLabels.containsAll(issueLabels)) {
-			List<String> unknownLabels = new ArrayList<>(issueLabels);
-			unknownLabels.removeAll(availableLabels);
-			throw new InvalidUserDataException(
-					"Unknown label(s): " + StringUtils.collectionToCommaDelimitedString(unknownLabels));
-		}
-		Milestone milestone = determineMilestone(repository);
-		List<Issue> existingUpgradeIssues = repository.findIssues(issueLabels, milestone);
-		List<Upgrade> upgrades = new InteractiveUpgradeResolver(getServices().get(UserInputHandler.class),
-				new MultithreadedLibraryUpdateResolver(new MavenMetadataVersionResolver(this.repositoryUrls),
-						this.bom.getUpgrade().getPolicy(), this.threads))
-								.resolveUpgrades(matchingLibraries(this.libraries), this.bom.getLibraries());
-		Path buildFile = getProject().getBuildFile().toPath();
-		Path gradleProperties = new File(getProject().getRootProject().getProjectDir(), "gradle.properties").toPath();
-		UpgradeApplicator upgradeApplicator = new UpgradeApplicator(buildFile, gradleProperties);
-		for (Upgrade upgrade : upgrades) {
-			String title = "Upgrade to " + upgrade.getLibrary().getName() + " " + upgrade.getVersion();
-			Issue existingUpgradeIssue = findExistingUpgradeIssue(existingUpgradeIssues, upgrade);
-			if (existingUpgradeIssue != null) {
-				System.out.println(title + " (supersedes #" + existingUpgradeIssue.getNumber() + " "
-						+ existingUpgradeIssue.getTitle() + ")");
-			}
-			else {
-				System.out.println(title);
-			}
-			try {
-				Path modified = upgradeApplicator.apply(upgrade);
-				int issueNumber = repository.openIssue(title,
-						(existingUpgradeIssue != null) ? "Supersedes #" + existingUpgradeIssue.getNumber() : "",
-						issueLabels, milestone);
-				if (existingUpgradeIssue != null) {
-					existingUpgradeIssue.label(Arrays.asList("type: task", "status: superseded"));
-				}
-				if (new ProcessBuilder().command("git", "add", modified.toFile().getAbsolutePath()).start()
-						.waitFor() != 0) {
-					throw new IllegalStateException("git add failed");
-				}
-				if (new ProcessBuilder().command("git", "commit", "-m", title + "\n\nCloses gh-" + issueNumber).start()
-						.waitFor() != 0) {
-					throw new IllegalStateException("git commit failed");
-				}
-			}
-			catch (IOException ex) {
-				throw new TaskExecutionException(this, ex);
-			}
-			catch (InterruptedException ex) {
-				Thread.currentThread().interrupt();
-			}
-		}
-	}
-
-	private List<Library> matchingLibraries(String pattern) {
-		if (pattern == null) {
-			return this.bom.getLibraries();
-		}
-		Predicate<String> libraryPredicate = Pattern.compile(pattern).asPredicate();
-		List<Library> matchingLibraries = this.bom.getLibraries().stream()
-				.filter((library) -> libraryPredicate.test(library.getName())).toList();
-		if (matchingLibraries.isEmpty()) {
-			throw new InvalidUserDataException("No libraries matched '" + pattern + "'");
-		}
-		return matchingLibraries;
-	}
-
-	private Issue findExistingUpgradeIssue(List<Issue> existingUpgradeIssues, Upgrade upgrade) {
-		String toMatch = "Upgrade to " + upgrade.getLibrary().getName();
-		for (Issue existingUpgradeIssue : existingUpgradeIssues) {
-			if (existingUpgradeIssue.getTitle().substring(0, existingUpgradeIssue.getTitle().lastIndexOf(' '))
-					.equals(toMatch)) {
-				return existingUpgradeIssue;
-			}
-		}
-		return null;
-	}
-
-	private GitHub createGitHub() {
-		Properties bomrProperties = new Properties();
-		try (Reader reader = new FileReader(new File(System.getProperty("user.home"), ".bomr.properties"))) {
-			bomrProperties.load(reader);
-			String username = bomrProperties.getProperty("bomr.github.username");
-			String password = bomrProperties.getProperty("bomr.github.password");
-			return GitHub.withCredentials(username, password);
-		}
-		catch (IOException ex) {
-			throw new InvalidUserDataException("Failed to load .bomr.properties from user home", ex);
-		}
-=======
 	@Override
 	protected String issueTitle(Upgrade upgrade) {
 		return "Upgrade to " + upgrade.getLibrary().getName() + " " + upgrade.getVersion();
->>>>>>> 994a7a07
 	}
 
 	@Override
