--- conflicted
+++ resolved
@@ -1,9 +1,5 @@
 /*
-<<<<<<< HEAD
- * Copyright 2012-2022 the original author or authors.
-=======
  * Copyright 2012-2023 the original author or authors.
->>>>>>> d1d990ac
  *
  * Licensed under the Apache License, Version 2.0 (the "License");
  * you may not use this file except in compliance with the License.
@@ -20,9 +16,6 @@
 
 package org.springframework.boot.env;
 
-import java.lang.invoke.MethodHandle;
-import java.lang.invoke.MethodHandles;
-import java.lang.invoke.MethodType;
 import java.util.ArrayList;
 import java.util.List;
 import java.util.Map;
@@ -85,12 +78,8 @@
 	private Yaml createYaml(LoaderOptions loaderOptions) {
 		BaseConstructor constructor = new OriginTrackingConstructor(loaderOptions);
 		DumperOptions dumperOptions = new DumperOptions();
-<<<<<<< HEAD
+		Representer representer = new Representer(dumperOptions);
 		Resolver resolver = HAS_RESOLVER_LIMIT ? new NoTimestampResolverWithLimit() : new NoTimestampResolver();
-=======
-		Representer representer = new Representer(dumperOptions);
-		LimitedResolver resolver = new LimitedResolver();
->>>>>>> d1d990ac
 		return new Yaml(constructor, representer, dumperOptions, loaderOptions, resolver);
 	}
 
@@ -182,16 +171,7 @@
 	/**
 	 * {@link Resolver} that limits {@link Tag#TIMESTAMP} tags.
 	 */
-<<<<<<< HEAD
 	private static class NoTimestampResolver extends Resolver {
-=======
-	static class LimitedResolver extends Resolver {
-
-		private static final MethodType SNAKE_YAML_2_ADD_IMPLICIT_RESOLVER_METHOD_TYPE = MethodType
-				.methodType(void.class, Tag.class, Pattern.class, String.class, int.class);
-
-		private volatile MethodHandle snakeYaml2ImplicitResolverMethod;
->>>>>>> d1d990ac
 
 		@Override
 		public void addImplicitResolver(Tag tag, Pattern regexp, String first) {
@@ -201,30 +181,6 @@
 			super.addImplicitResolver(tag, regexp, first);
 		}
 
-		public void addImplicitResolver(Tag tag, Pattern regexp, String first, int limit) {
-			// Support for SnakeYAML 2.0
-			if (tag == Tag.TIMESTAMP) {
-				return;
-			}
-			try {
-				getSnakeYaml2ImplicitResolverMethod().invoke(this, tag, regexp, first, limit);
-			}
-			catch (Throwable ex) {
-				ReflectionUtils.rethrowRuntimeException(ex);
-			}
-		}
-
-		private MethodHandle getSnakeYaml2ImplicitResolverMethod()
-				throws NoSuchMethodException, IllegalAccessException {
-			MethodHandle snakeYaml2ImplicitResolverMethod = this.snakeYaml2ImplicitResolverMethod;
-			if (snakeYaml2ImplicitResolverMethod == null) {
-				snakeYaml2ImplicitResolverMethod = MethodHandles.lookup().findSpecial(Resolver.class,
-						"addImplicitResolver", SNAKE_YAML_2_ADD_IMPLICIT_RESOLVER_METHOD_TYPE, getClass());
-				this.snakeYaml2ImplicitResolverMethod = snakeYaml2ImplicitResolverMethod;
-			}
-			return snakeYaml2ImplicitResolverMethod;
-		}
-
 	}
 
 	/**
