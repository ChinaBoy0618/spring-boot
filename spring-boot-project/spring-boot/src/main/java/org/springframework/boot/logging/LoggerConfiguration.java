/*
<<<<<<< HEAD
 * Copyright 2012-2022 the original author or authors.
=======
 * Copyright 2012-2023 the original author or authors.
>>>>>>> 137f4ee4
 *
 * Licensed under the Apache License, Version 2.0 (the "License");
 * you may not use this file except in compliance with the License.
 * You may obtain a copy of the License at
 *
 *      https://www.apache.org/licenses/LICENSE-2.0
 *
 * Unless required by applicable law or agreed to in writing, software
 * distributed under the License is distributed on an "AS IS" BASIS,
 * WITHOUT WARRANTIES OR CONDITIONS OF ANY KIND, either express or implied.
 * See the License for the specific language governing permissions and
 * limitations under the License.
 */

package org.springframework.boot.logging;

import java.util.Objects;

import org.springframework.util.Assert;
import org.springframework.util.ObjectUtils;

/**
 * Immutable class that represents the configuration of a {@link LoggingSystem}'s logger.
 *
 * @author Ben Hale
 * @author Phillip Webb
 * @since 1.5.0
 */
public final class LoggerConfiguration {

	private final String name;

	private final LevelConfiguration levelConfiguration;

	private final LevelConfiguration inheritedLevelConfiguration;

	/**
	 * Create a new {@link LoggerConfiguration instance}.
	 * @param name the name of the logger
	 * @param configuredLevel the configured level of the logger
	 * @param effectiveLevel the effective level of the logger
	 */
	public LoggerConfiguration(String name, LogLevel configuredLevel, LogLevel effectiveLevel) {
		Assert.notNull(name, "Name must not be null");
		Assert.notNull(effectiveLevel, "EffectiveLevel must not be null");
		this.name = name;
		this.levelConfiguration = (configuredLevel != null) ? LevelConfiguration.of(configuredLevel) : null;
		this.inheritedLevelConfiguration = LevelConfiguration.of(effectiveLevel);
	}

	/**
	 * Create a new {@link LoggerConfiguration instance}.
	 * @param name the name of the logger
	 * @param levelConfiguration the level configuration
	 * @param inheritedLevelConfiguration the inherited level configuration
	 * @since 2.7.13
	 */
	public LoggerConfiguration(String name, LevelConfiguration levelConfiguration,
			LevelConfiguration inheritedLevelConfiguration) {
		Assert.notNull(name, "Name must not be null");
		Assert.notNull(inheritedLevelConfiguration, "EffectiveLevelConfiguration must not be null");
		this.name = name;
		this.levelConfiguration = levelConfiguration;
		this.inheritedLevelConfiguration = inheritedLevelConfiguration;
	}

	/**
	 * Returns the name of the logger.
	 * @return the name of the logger
	 */
	public String getName() {
		return this.name;
	}

	/**
	 * Returns the configured level of the logger.
	 * @return the configured level of the logger
	 * @see #getLevelConfiguration(ConfigurationScope)
	 */
	public LogLevel getConfiguredLevel() {
		LevelConfiguration configuration = getLevelConfiguration(ConfigurationScope.DIRECT);
		return (configuration != null) ? configuration.getLevel() : null;
	}

	/**
	 * Returns the effective level of the logger.
	 * @return the effective level of the logger
	 * @see #getLevelConfiguration(ConfigurationScope)
	 */
	public LogLevel getEffectiveLevel() {
		return getLevelConfiguration().getLevel();
	}

	/**
	 * Return the level configuration, considering inherited loggers.
	 * @return the level configuration
	 * @since 2.7.13
	 */
	public LevelConfiguration getLevelConfiguration() {
		return getLevelConfiguration(ConfigurationScope.INHERITED);
	}

	/**
	 * Return the level configuration for the given scope.
	 * @param scope the configuration scope
	 * @return the level configuration or {@code null} for
	 * {@link ConfigurationScope#DIRECT direct scope} results without applied
	 * configuration
	 * @since 2.7.13
	 */
	public LevelConfiguration getLevelConfiguration(ConfigurationScope scope) {
		return (scope != ConfigurationScope.DIRECT) ? this.inheritedLevelConfiguration : this.levelConfiguration;
	}

	@Override
	public boolean equals(Object obj) {
		if (this == obj) {
			return true;
		}
		if (obj == null || getClass() != obj.getClass()) {
			return false;
		}
<<<<<<< HEAD
		if (obj instanceof LoggerConfiguration other) {
			boolean rtn = true;
			rtn = rtn && ObjectUtils.nullSafeEquals(this.name, other.name);
			rtn = rtn && ObjectUtils.nullSafeEquals(this.configuredLevel, other.configuredLevel);
			rtn = rtn && ObjectUtils.nullSafeEquals(this.effectiveLevel, other.effectiveLevel);
			return rtn;
		}
		return super.equals(obj);
=======
		LoggerConfiguration other = (LoggerConfiguration) obj;
		return ObjectUtils.nullSafeEquals(this.name, other.name)
				&& ObjectUtils.nullSafeEquals(this.levelConfiguration, other.levelConfiguration)
				&& ObjectUtils.nullSafeEquals(this.inheritedLevelConfiguration, other.inheritedLevelConfiguration);
>>>>>>> 137f4ee4
	}

	@Override
	public int hashCode() {
		return Objects.hash(this.name, this.levelConfiguration, this.inheritedLevelConfiguration);
	}

	@Override
	public String toString() {
		return "LoggerConfiguration [name=" + this.name + ", levelConfiguration=" + this.levelConfiguration
				+ ", inheritedLevelConfiguration=" + this.inheritedLevelConfiguration + "]";
	}

	/**
	 * Supported logger configurations scopes.
	 *
	 * @since 2.7.13
	 */
	public enum ConfigurationScope {

		/**
		 * Only return configuration that has been applied directly applied. Often
		 * referred to as 'configured' or 'assigned' configuration.
		 */
		DIRECT,

		/**
		 * May return configuration that has been applied to a parent logger. Often
		 * referred to as 'effective' configuration.
		 */
		INHERITED

	}

	/**
	 * Logger level configuration.
	 *
	 * @since 2.7.13
	 */
	public static final class LevelConfiguration {

		private final String name;

		private final LogLevel logLevel;

		private LevelConfiguration(String name, LogLevel logLevel) {
			this.name = name;
			this.logLevel = logLevel;
		}

		/**
		 * Return the name of the level.
		 * @return the level name
		 */
		public String getName() {
			return this.name;
		}

		/**
		 * Return the actual level value if possible.
		 * @return the level value
		 * @throws IllegalStateException if this is a {@link #isCustom() custom} level
		 */
		public LogLevel getLevel() {
			Assert.state(this.logLevel != null, "Unable to provide LogLevel for '" + this.name + "'");
			return this.logLevel;
		}

		/**
		 * Return if this is a custom level and cannot be represented by {@link LogLevel}.
		 * @return if this is a custom level
		 */
		public boolean isCustom() {
			return this.logLevel == null;
		}

		@Override
		public boolean equals(Object obj) {
			if (this == obj) {
				return true;
			}
			if (obj == null || getClass() != obj.getClass()) {
				return false;
			}
			LevelConfiguration other = (LevelConfiguration) obj;
			return this.logLevel == other.logLevel && ObjectUtils.nullSafeEquals(this.name, other.name);
		}

		@Override
		public int hashCode() {
			return Objects.hash(this.logLevel, this.name);
		}

		@Override
		public String toString() {
			return "LevelConfiguration [name=" + this.name + ", logLevel=" + this.logLevel + "]";
		}

		/**
		 * Create a new {@link LevelConfiguration} instance of the given {@link LogLevel}.
		 * @param logLevel the log level
		 * @return a new {@link LevelConfiguration} instance
		 */
		public static LevelConfiguration of(LogLevel logLevel) {
			Assert.notNull(logLevel, "LogLevel must not be null");
			return new LevelConfiguration(logLevel.name(), logLevel);
		}

		/**
		 * Create a new {@link LevelConfiguration} instance for a custom level name.
		 * @param name the log level name
		 * @return a new {@link LevelConfiguration} instance
		 */
		public static LevelConfiguration ofCustom(String name) {
			Assert.hasText(name, "Name must not be empty");
			return new LevelConfiguration(name, null);
		}

	}

}<|MERGE_RESOLUTION|>--- conflicted
+++ resolved
@@ -1,9 +1,5 @@
 /*
-<<<<<<< HEAD
- * Copyright 2012-2022 the original author or authors.
-=======
  * Copyright 2012-2023 the original author or authors.
->>>>>>> 137f4ee4
  *
  * Licensed under the Apache License, Version 2.0 (the "License");
  * you may not use this file except in compliance with the License.
@@ -126,21 +122,10 @@
 		if (obj == null || getClass() != obj.getClass()) {
 			return false;
 		}
-<<<<<<< HEAD
-		if (obj instanceof LoggerConfiguration other) {
-			boolean rtn = true;
-			rtn = rtn && ObjectUtils.nullSafeEquals(this.name, other.name);
-			rtn = rtn && ObjectUtils.nullSafeEquals(this.configuredLevel, other.configuredLevel);
-			rtn = rtn && ObjectUtils.nullSafeEquals(this.effectiveLevel, other.effectiveLevel);
-			return rtn;
-		}
-		return super.equals(obj);
-=======
 		LoggerConfiguration other = (LoggerConfiguration) obj;
 		return ObjectUtils.nullSafeEquals(this.name, other.name)
 				&& ObjectUtils.nullSafeEquals(this.levelConfiguration, other.levelConfiguration)
 				&& ObjectUtils.nullSafeEquals(this.inheritedLevelConfiguration, other.inheritedLevelConfiguration);
->>>>>>> 137f4ee4
 	}
 
 	@Override
