--- conflicted
+++ resolved
@@ -68,19 +68,11 @@
 	}
 
 	private Stream<PropertySource<?>> getPropertySources() {
-<<<<<<< HEAD
 		if (this.environment == null) {
 			return Stream.empty();
 		}
 		return this.environment.getPropertySources().stream()
-				.filter((source) -> !ConfigurationPropertySources
-						.isAttachedConfigurationPropertySource(source));
-=======
-		Iterable<PropertySource<?>> sources = (this.environment != null) ? this.environment.getPropertySources()
-				: Collections.emptyList();
-		return StreamSupport.stream(sources.spliterator(), false)
 				.filter((source) -> !ConfigurationPropertySources.isAttachedConfigurationPropertySource(source));
->>>>>>> c6c139d9
 	}
 
 	private void appendDetails(StringBuilder message, InvalidConfigurationPropertyValueException cause,
