/*
 * Copyright 2012-2019 the original author or authors.
 *
 * Licensed under the Apache License, Version 2.0 (the "License");
 * you may not use this file except in compliance with the License.
 * You may obtain a copy of the License at
 *
 *      https://www.apache.org/licenses/LICENSE-2.0
 *
 * Unless required by applicable law or agreed to in writing, software
 * distributed under the License is distributed on an "AS IS" BASIS,
 * WITHOUT WARRANTIES OR CONDITIONS OF ANY KIND, either express or implied.
 * See the License for the specific language governing permissions and
 * limitations under the License.
 */

package org.springframework.boot.env;

import java.util.Collection;
import java.util.LinkedHashMap;
import java.util.Map;
import java.util.Objects;

import org.springframework.boot.SpringApplication;
import org.springframework.boot.json.JsonParser;
import org.springframework.boot.json.JsonParserFactory;
import org.springframework.boot.origin.Origin;
import org.springframework.boot.origin.OriginLookup;
import org.springframework.boot.origin.PropertySourceOrigin;
import org.springframework.core.Ordered;
import org.springframework.core.env.ConfigurableEnvironment;
import org.springframework.core.env.Environment;
import org.springframework.core.env.MapPropertySource;
import org.springframework.core.env.MutablePropertySources;
import org.springframework.core.env.PropertySource;
import org.springframework.core.env.StandardEnvironment;
import org.springframework.util.ClassUtils;
import org.springframework.util.StringUtils;
import org.springframework.web.context.support.StandardServletEnvironment;

/**
 * An {@link EnvironmentPostProcessor} that parses JSON from
 * {@code spring.application.json} or equivalently {@code SPRING_APPLICATION_JSON} and
 * adds it as a map property source to the {@link Environment}. The new properties are
 * added with higher priority than the system properties.
 *
 * @author Dave Syer
 * @author Phillip Webb
 * @author Madhura Bhave
 * @author Artsiom Yudovin
 * @since 1.3.0
 */
public class SpringApplicationJsonEnvironmentPostProcessor implements EnvironmentPostProcessor, Ordered {

	/**
	 * Name of the {@code spring.application.json} property.
	 */
	public static final String SPRING_APPLICATION_JSON_PROPERTY = "spring.application.json";

	/**
	 * Name of the {@code SPRING_APPLICATION_JSON} environment variable.
	 */
	public static final String SPRING_APPLICATION_JSON_ENVIRONMENT_VARIABLE = "SPRING_APPLICATION_JSON";

	private static final String SERVLET_ENVIRONMENT_CLASS = "org.springframework.web."
			+ "context.support.StandardServletEnvironment";

	/**
	 * The default order for the processor.
	 */
	public static final int DEFAULT_ORDER = Ordered.HIGHEST_PRECEDENCE + 5;

<<<<<<< HEAD
=======
	private static final Log logger = LogFactory.getLog(SpringApplicationJsonEnvironmentPostProcessor.class);

>>>>>>> c6c139d9
	private int order = DEFAULT_ORDER;

	@Override
	public int getOrder() {
		return this.order;
	}

	public void setOrder(int order) {
		this.order = order;
	}

	@Override
	public void postProcessEnvironment(ConfigurableEnvironment environment, SpringApplication application) {
		MutablePropertySources propertySources = environment.getPropertySources();
<<<<<<< HEAD
		propertySources.stream().map(JsonPropertyValue::get).filter(Objects::nonNull)
				.findFirst().ifPresent((v) -> processJson(environment, v));
	}

	private void processJson(ConfigurableEnvironment environment,
			JsonPropertyValue propertyValue) {
		JsonParser parser = JsonParserFactory.getJsonParser();
		Map<String, Object> map = parser.parseMap(propertyValue.getJson());
		if (!map.isEmpty()) {
			addJsonPropertySource(environment,
					new JsonPropertySource(propertyValue, flatten(map)));
=======
		StreamSupport.stream(propertySources.spliterator(), false).map(JsonPropertyValue::get).filter(Objects::nonNull)
				.findFirst().ifPresent((v) -> processJson(environment, v));
	}

	private void processJson(ConfigurableEnvironment environment, JsonPropertyValue propertyValue) {
		try {
			JsonParser parser = JsonParserFactory.getJsonParser();
			Map<String, Object> map = parser.parseMap(propertyValue.getJson());
			if (!map.isEmpty()) {
				addJsonPropertySource(environment, new JsonPropertySource(propertyValue, flatten(map)));
			}
		}
		catch (Exception ex) {
			logger.warn("Cannot parse JSON for spring.application.json: " + propertyValue.getJson(), ex);
>>>>>>> c6c139d9
		}
	}

	/**
	 * Flatten the map keys using period separator.
	 * @param map the map that should be flattened
	 * @return the flattened map
	 */
	private Map<String, Object> flatten(Map<String, Object> map) {
		Map<String, Object> result = new LinkedHashMap<>();
		flatten(null, result, map);
		return result;
	}

	private void flatten(String prefix, Map<String, Object> result, Map<String, Object> map) {
		String namePrefix = (prefix != null) ? prefix + "." : "";
		map.forEach((key, value) -> extract(namePrefix + key, result, value));
	}

	@SuppressWarnings("unchecked")
	private void extract(String name, Map<String, Object> result, Object value) {
		if (value instanceof Map) {
			flatten(name, result, (Map<String, Object>) value);
		}
		else if (value instanceof Collection) {
			int index = 0;
			for (Object object : (Collection<Object>) value) {
				extract(name + "[" + index + "]", result, object);
				index++;
			}
		}
		else {
			result.put(name, value);
		}
	}

	private void addJsonPropertySource(ConfigurableEnvironment environment, PropertySource<?> source) {
		MutablePropertySources sources = environment.getPropertySources();
		String name = findPropertySource(sources);
		if (sources.contains(name)) {
			sources.addBefore(name, source);
		}
		else {
			sources.addFirst(source);
		}
	}

	private String findPropertySource(MutablePropertySources sources) {
		if (ClassUtils.isPresent(SERVLET_ENVIRONMENT_CLASS, null)
				&& sources.contains(StandardServletEnvironment.JNDI_PROPERTY_SOURCE_NAME)) {
			return StandardServletEnvironment.JNDI_PROPERTY_SOURCE_NAME;

		}
		return StandardEnvironment.SYSTEM_PROPERTIES_PROPERTY_SOURCE_NAME;
	}

	private static class JsonPropertySource extends MapPropertySource implements OriginLookup<String> {

		private final JsonPropertyValue propertyValue;

		JsonPropertySource(JsonPropertyValue propertyValue, Map<String, Object> source) {
			super(SPRING_APPLICATION_JSON_PROPERTY, source);
			this.propertyValue = propertyValue;
		}

		@Override
		public Origin getOrigin(String key) {
			return this.propertyValue.getOrigin();
		}

	}

	private static class JsonPropertyValue {

		private static final String[] CANDIDATES = { SPRING_APPLICATION_JSON_PROPERTY,
				SPRING_APPLICATION_JSON_ENVIRONMENT_VARIABLE };

		private final PropertySource<?> propertySource;

		private final String propertyName;

		private final String json;

		JsonPropertyValue(PropertySource<?> propertySource, String propertyName, String json) {
			this.propertySource = propertySource;
			this.propertyName = propertyName;
			this.json = json;
		}

		public String getJson() {
			return this.json;
		}

		public Origin getOrigin() {
			return PropertySourceOrigin.get(this.propertySource, this.propertyName);
		}

		public static JsonPropertyValue get(PropertySource<?> propertySource) {
			for (String candidate : CANDIDATES) {
				Object value = propertySource.getProperty(candidate);
				if (value != null && value instanceof String && StringUtils.hasLength((String) value)) {
					return new JsonPropertyValue(propertySource, candidate, (String) value);
				}
			}
			return null;
		}

	}

}<|MERGE_RESOLUTION|>--- conflicted
+++ resolved
@@ -70,11 +70,6 @@
 	 */
 	public static final int DEFAULT_ORDER = Ordered.HIGHEST_PRECEDENCE + 5;
 
-<<<<<<< HEAD
-=======
-	private static final Log logger = LogFactory.getLog(SpringApplicationJsonEnvironmentPostProcessor.class);
-
->>>>>>> c6c139d9
 	private int order = DEFAULT_ORDER;
 
 	@Override
@@ -89,34 +84,15 @@
 	@Override
 	public void postProcessEnvironment(ConfigurableEnvironment environment, SpringApplication application) {
 		MutablePropertySources propertySources = environment.getPropertySources();
-<<<<<<< HEAD
-		propertySources.stream().map(JsonPropertyValue::get).filter(Objects::nonNull)
-				.findFirst().ifPresent((v) -> processJson(environment, v));
-	}
-
-	private void processJson(ConfigurableEnvironment environment,
-			JsonPropertyValue propertyValue) {
+		propertySources.stream().map(JsonPropertyValue::get).filter(Objects::nonNull).findFirst()
+				.ifPresent((v) -> processJson(environment, v));
+	}
+
+	private void processJson(ConfigurableEnvironment environment, JsonPropertyValue propertyValue) {
 		JsonParser parser = JsonParserFactory.getJsonParser();
 		Map<String, Object> map = parser.parseMap(propertyValue.getJson());
 		if (!map.isEmpty()) {
-			addJsonPropertySource(environment,
-					new JsonPropertySource(propertyValue, flatten(map)));
-=======
-		StreamSupport.stream(propertySources.spliterator(), false).map(JsonPropertyValue::get).filter(Objects::nonNull)
-				.findFirst().ifPresent((v) -> processJson(environment, v));
-	}
-
-	private void processJson(ConfigurableEnvironment environment, JsonPropertyValue propertyValue) {
-		try {
-			JsonParser parser = JsonParserFactory.getJsonParser();
-			Map<String, Object> map = parser.parseMap(propertyValue.getJson());
-			if (!map.isEmpty()) {
-				addJsonPropertySource(environment, new JsonPropertySource(propertyValue, flatten(map)));
-			}
-		}
-		catch (Exception ex) {
-			logger.warn("Cannot parse JSON for spring.application.json: " + propertyValue.getJson(), ex);
->>>>>>> c6c139d9
+			addJsonPropertySource(environment, new JsonPropertySource(propertyValue, flatten(map)));
 		}
 	}
 
