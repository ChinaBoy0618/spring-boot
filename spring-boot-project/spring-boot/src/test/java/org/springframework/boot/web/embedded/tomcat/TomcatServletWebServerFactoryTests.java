/*
 * Copyright 2012-2018 the original author or authors.
 *
 * Licensed under the Apache License, Version 2.0 (the "License");
 * you may not use this file except in compliance with the License.
 * You may obtain a copy of the License at
 *
 *      http://www.apache.org/licenses/LICENSE-2.0
 *
 * Unless required by applicable law or agreed to in writing, software
 * distributed under the License is distributed on an "AS IS" BASIS,
 * WITHOUT WARRANTIES OR CONDITIONS OF ANY KIND, either express or implied.
 * See the License for the specific language governing permissions and
 * limitations under the License.
 */

package org.springframework.boot.web.embedded.tomcat;

import java.io.File;
import java.io.IOException;
import java.net.URL;
import java.nio.charset.Charset;
import java.nio.charset.StandardCharsets;
import java.time.Duration;
import java.util.Arrays;
import java.util.Locale;
import java.util.Map;
import java.util.Set;

import javax.naming.InitialContext;
import javax.naming.NamingException;
import javax.servlet.ServletException;

import org.apache.catalina.Container;
import org.apache.catalina.Context;
import org.apache.catalina.LifecycleEvent;
import org.apache.catalina.LifecycleListener;
import org.apache.catalina.LifecycleState;
import org.apache.catalina.Service;
import org.apache.catalina.SessionIdGenerator;
import org.apache.catalina.Valve;
import org.apache.catalina.connector.Connector;
import org.apache.catalina.core.AprLifecycleListener;
import org.apache.catalina.core.StandardContext;
import org.apache.catalina.core.StandardWrapper;
import org.apache.catalina.startup.Tomcat;
import org.apache.catalina.util.CharsetMapper;
import org.apache.catalina.valves.RemoteIpValve;
import org.apache.catalina.webresources.TomcatURLStreamHandlerFactory;
import org.apache.jasper.servlet.JspServlet;
import org.apache.tomcat.JarScanFilter;
import org.junit.After;
import org.junit.Rule;
import org.junit.Test;
import org.mockito.ArgumentCaptor;
import org.mockito.InOrder;

import org.springframework.boot.testsupport.rule.OutputCapture;
import org.springframework.boot.web.server.WebServerException;
import org.springframework.boot.web.servlet.server.AbstractServletWebServerFactory;
import org.springframework.boot.web.servlet.server.AbstractServletWebServerFactoryTests;
import org.springframework.test.util.ReflectionTestUtils;

import static org.assertj.core.api.Assertions.assertThat;
import static org.assertj.core.api.Assertions.assertThatExceptionOfType;
import static org.assertj.core.api.Assertions.assertThatIllegalArgumentException;
import static org.junit.Assert.fail;
import static org.mockito.ArgumentMatchers.any;
import static org.mockito.Mockito.inOrder;
import static org.mockito.Mockito.mock;
import static org.mockito.Mockito.verify;

/**
 * Tests for {@link TomcatServletWebServerFactory}.
 *
 * @author Phillip Webb
 * @author Dave Syer
 * @author Stephane Nicoll
 */
public class TomcatServletWebServerFactoryTests
		extends AbstractServletWebServerFactoryTests {

	@Rule
	public OutputCapture outputCapture = new OutputCapture();

	@Override
	protected TomcatServletWebServerFactory getFactory() {
		return new TomcatServletWebServerFactory(0);
	}

	@After
	public void restoreTccl() {
		ReflectionTestUtils.setField(TomcatURLStreamHandlerFactory.class, "instance",
				null);
		ReflectionTestUtils.setField(URL.class, "factory", null);
		Thread.currentThread().setContextClassLoader(getClass().getClassLoader());
	}

	// JMX MBean names clash if you get more than one Engine with the same name...
	@Test
	public void tomcatEngineNames() {
		TomcatServletWebServerFactory factory = getFactory();
		this.webServer = factory.getWebServer();
		factory.setPort(0);
		TomcatWebServer tomcatWebServer = (TomcatWebServer) factory.getWebServer();
		// Make sure that the names are different
		String firstName = ((TomcatWebServer) this.webServer).getTomcat().getEngine()
				.getName();
		String secondName = tomcatWebServer.getTomcat().getEngine().getName();
		assertThat(firstName).as("Tomcat engines must have different names")
				.isNotEqualTo(secondName);
		tomcatWebServer.stop();
	}

	@Test
	public void defaultTomcatListeners() {
		TomcatServletWebServerFactory factory = getFactory();
		assertThat(factory.getContextLifecycleListeners()).hasSize(1).first()
				.isInstanceOf(AprLifecycleListener.class);
	}

	@Test
	public void tomcatListeners() {
		TomcatServletWebServerFactory factory = getFactory();
		LifecycleListener[] listeners = new LifecycleListener[4];
		Arrays.setAll(listeners, (i) -> mock(LifecycleListener.class));
		factory.setContextLifecycleListeners(Arrays.asList(listeners[0], listeners[1]));
		factory.addContextLifecycleListeners(listeners[2], listeners[3]);
		this.webServer = factory.getWebServer();
		InOrder ordered = inOrder((Object[]) listeners);
		for (LifecycleListener listener : listeners) {
			ordered.verify(listener).lifecycleEvent(any(LifecycleEvent.class));
		}
	}

	@Test
	public void tomcatCustomizers() {
		TomcatServletWebServerFactory factory = getFactory();
		TomcatContextCustomizer[] listeners = new TomcatContextCustomizer[4];
		Arrays.setAll(listeners, (i) -> mock(TomcatContextCustomizer.class));
		factory.setTomcatContextCustomizers(Arrays.asList(listeners[0], listeners[1]));
		factory.addContextCustomizers(listeners[2], listeners[3]);
		this.webServer = factory.getWebServer();
		InOrder ordered = inOrder((Object[]) listeners);
		for (TomcatContextCustomizer listener : listeners) {
			ordered.verify(listener).customize(any(Context.class));
		}
	}

	@Test
	public void contextIsAddedToHostBeforeCustomizersAreCalled() {
		TomcatServletWebServerFactory factory = getFactory();
		TomcatContextCustomizer customizer = mock(TomcatContextCustomizer.class);
		factory.addContextCustomizers(customizer);
		this.webServer = factory.getWebServer();
		ArgumentCaptor<Context> contextCaptor = ArgumentCaptor.forClass(Context.class);
		verify(customizer).customize(contextCaptor.capture());
		assertThat(contextCaptor.getValue().getParent()).isNotNull();
	}

	@Test
	public void tomcatConnectorCustomizers() {
		TomcatServletWebServerFactory factory = getFactory();
		TomcatConnectorCustomizer[] listeners = new TomcatConnectorCustomizer[4];
		Arrays.setAll(listeners, (i) -> mock(TomcatConnectorCustomizer.class));
		factory.setTomcatConnectorCustomizers(Arrays.asList(listeners[0], listeners[1]));
		factory.addConnectorCustomizers(listeners[2], listeners[3]);
		this.webServer = factory.getWebServer();
		InOrder ordered = inOrder((Object[]) listeners);
		for (TomcatConnectorCustomizer listener : listeners) {
			ordered.verify(listener).customize(any(Connector.class));
		}
	}

	@Test
	public void tomcatAdditionalConnectors() {
		TomcatServletWebServerFactory factory = getFactory();
		Connector[] listeners = new Connector[4];
		Arrays.setAll(listeners, (i) -> new Connector());
		factory.addAdditionalTomcatConnectors(listeners);
		this.webServer = factory.getWebServer();
		Map<Service, Connector[]> connectors = ((TomcatWebServer) this.webServer)
				.getServiceConnectors();
		assertThat(connectors.values().iterator().next().length)
				.isEqualTo(listeners.length + 1);
	}

	@Test
	public void addNullAdditionalConnectorThrows() {
		TomcatServletWebServerFactory factory = getFactory();
		assertThatIllegalArgumentException()
				.isThrownBy(
						() -> factory.addAdditionalTomcatConnectors((Connector[]) null))
				.withMessageContaining("Connectors must not be null");
	}

	@Test
	public void sessionTimeout() {
		TomcatServletWebServerFactory factory = getFactory();
		factory.getSession().setTimeout(Duration.ofSeconds(10));
		assertTimeout(factory, 1);
	}

	@Test
	public void sessionTimeoutInMins() {
		TomcatServletWebServerFactory factory = getFactory();
		factory.getSession().setTimeout(Duration.ofMinutes(1));
		assertTimeout(factory, 1);
	}

	@Test
	public void noSessionTimeout() {
		TomcatServletWebServerFactory factory = getFactory();
		factory.getSession().setTimeout(null);
		assertTimeout(factory, -1);
	}

	@Test
	public void valve() {
		TomcatServletWebServerFactory factory = getFactory();
		Valve valve = mock(Valve.class);
		factory.addContextValves(valve);
		this.webServer = factory.getWebServer();
		verify(valve).setNext(any(Valve.class));
	}

	@Test
	public void setNullTomcatContextCustomizersThrows() {
		TomcatServletWebServerFactory factory = getFactory();
		assertThatIllegalArgumentException()
				.isThrownBy(() -> factory.setTomcatContextCustomizers(null))
				.withMessageContaining("TomcatContextCustomizers must not be null");
	}

	@Test
	public void addNullContextCustomizersThrows() {
		TomcatServletWebServerFactory factory = getFactory();
		assertThatIllegalArgumentException().isThrownBy(
				() -> factory.addContextCustomizers((TomcatContextCustomizer[]) null))
				.withMessageContaining("TomcatContextCustomizers must not be null");
	}

	@Test
	public void setNullTomcatConnectorCustomizersThrows() {
		TomcatServletWebServerFactory factory = getFactory();
		assertThatIllegalArgumentException()
				.isThrownBy(() -> factory.setTomcatConnectorCustomizers(null))
				.withMessageContaining("TomcatConnectorCustomizers must not be null");
	}

	@Test
	public void addNullConnectorCustomizersThrows() {
		TomcatServletWebServerFactory factory = getFactory();
		assertThatIllegalArgumentException().isThrownBy(
				() -> factory.addConnectorCustomizers((TomcatConnectorCustomizer[]) null))
				.withMessageContaining("TomcatConnectorCustomizers must not be null");
	}

	@Test
	public void uriEncoding() {
		TomcatServletWebServerFactory factory = getFactory();
		factory.setUriEncoding(StandardCharsets.US_ASCII);
		Tomcat tomcat = getTomcat(factory);
		Connector connector = ((TomcatWebServer) this.webServer).getServiceConnectors()
				.get(tomcat.getService())[0];
		assertThat(connector.getURIEncoding()).isEqualTo("US-ASCII");
	}

	@Test
	public void defaultUriEncoding() {
		TomcatServletWebServerFactory factory = getFactory();
		Tomcat tomcat = getTomcat(factory);
		Connector connector = ((TomcatWebServer) this.webServer).getServiceConnectors()
				.get(tomcat.getService())[0];
		assertThat(connector.getURIEncoding()).isEqualTo("UTF-8");
	}

	@Test
	public void primaryConnectorPortClashThrowsIllegalStateException()
			throws IOException {
		doWithBlockedPort((port) -> {
			TomcatServletWebServerFactory factory = getFactory();
			factory.setPort(port);
			try {
				this.webServer = factory.getWebServer();
				this.webServer.start();
				fail();
			}
			catch (WebServerException ex) {
				// Ignore
			}
		});
	}

	@Test
	public void startupFailureDoesNotResultInUnstoppedThreadsBeingReported()
			throws IOException {
		super.portClashOfPrimaryConnectorResultsInPortInUseException();
		String string = this.outputCapture.toString();
		assertThat(string)
				.doesNotContain("appears to have started a thread named [main]");
	}

	@Test
	public void stopCalledWithoutStart() {
		TomcatServletWebServerFactory factory = getFactory();
		this.webServer = factory.getWebServer(exampleServletRegistration());
		this.webServer.stop();
		Tomcat tomcat = ((TomcatWebServer) this.webServer).getTomcat();
		assertThat(tomcat.getServer().getState()).isSameAs(LifecycleState.DESTROYED);
	}

	@Override
	protected void addConnector(int port, AbstractServletWebServerFactory factory) {
		Connector connector = new Connector("org.apache.coyote.http11.Http11NioProtocol");
		connector.setPort(port);
		((TomcatServletWebServerFactory) factory)
				.addAdditionalTomcatConnectors(connector);
	}

	@Test
	public void useForwardHeaders() throws Exception {
		TomcatServletWebServerFactory factory = getFactory();
		factory.addContextValves(new RemoteIpValve());
		assertForwardHeaderIsUsed(factory);
	}

	@Test
	public void disableDoesNotSaveSessionFiles() throws Exception {
		File baseDir = this.temporaryFolder.newFolder();
		TomcatServletWebServerFactory factory = getFactory();
		// If baseDir is not set SESSIONS.ser is written to a different temp directory
		// each time. By setting it we can really ensure that data isn't saved
		factory.setBaseDirectory(baseDir);
		this.webServer = factory.getWebServer(sessionServletRegistration());
		this.webServer.start();
		String s1 = getResponse(getLocalUrl("/session"));
		String s2 = getResponse(getLocalUrl("/session"));
		this.webServer.stop();
		this.webServer = factory.getWebServer(sessionServletRegistration());
		this.webServer.start();
		String s3 = getResponse(getLocalUrl("/session"));
		String message = "Session error s1=" + s1 + " s2=" + s2 + " s3=" + s3;
		assertThat(s2.split(":")[0]).as(message).isEqualTo(s1.split(":")[1]);
		assertThat(s3.split(":")[0]).as(message).isNotEqualTo(s2.split(":")[1]);
	}

	@Test
	public void jndiLookupsCanBePerformedDuringApplicationContextRefresh()
			throws NamingException {
		Thread.currentThread().setContextClassLoader(getClass().getClassLoader());
		TomcatServletWebServerFactory factory = new TomcatServletWebServerFactory(0) {

			@Override
			protected TomcatWebServer getTomcatWebServer(Tomcat tomcat) {
				tomcat.enableNaming();
				return super.getTomcatWebServer(tomcat);
			}

		};
		// Server is created in onRefresh
		this.webServer = factory.getWebServer();
		// Lookups should now be possible
		new InitialContext().lookup("java:comp/env");
		// Called in finishRefresh, giving us an opportunity to remove the context binding
		// and avoid a leak
		this.webServer.start();
		// Lookups should no longer be possible
		assertThatExceptionOfType(NamingException.class)
				.isThrownBy(() -> new InitialContext().lookup("java:comp/env"));
	}

	@Test
	public void defaultLocaleCharsetMappingsAreOverridden() {
		TomcatServletWebServerFactory factory = getFactory();
		this.webServer = factory.getWebServer();
		// override defaults, see org.apache.catalina.util.CharsetMapperDefault.properties
		assertThat(getCharset(Locale.ENGLISH)).isEqualTo(StandardCharsets.UTF_8);
		assertThat(getCharset(Locale.FRENCH)).isEqualTo(StandardCharsets.UTF_8);
	}

	@Test
	public void sessionIdGeneratorIsConfiguredWithAttributesFromTheManager() {
		System.setProperty("jvmRoute", "test");
		try {
			TomcatServletWebServerFactory factory = getFactory();
			this.webServer = factory.getWebServer();
			this.webServer.start();
		}
		finally {
			System.clearProperty("jvmRoute");
		}
		Tomcat tomcat = ((TomcatWebServer) this.webServer).getTomcat();
		Context context = (Context) tomcat.getHost().findChildren()[0];
		SessionIdGenerator sessionIdGenerator = context.getManager()
				.getSessionIdGenerator();
		assertThat(sessionIdGenerator).isInstanceOf(LazySessionIdGenerator.class);
		assertThat(sessionIdGenerator.getJvmRoute()).isEqualTo("test");
	}

	@Test
	@SuppressWarnings("unchecked")
	public void tldSkipPatternsShouldBeAppliedToContextJarScanner() {
		TomcatServletWebServerFactory factory = getFactory();
		factory.addTldSkipPatterns("foo.jar", "bar.jar");
		this.webServer = factory.getWebServer();
		this.webServer.start();
		Tomcat tomcat = ((TomcatWebServer) this.webServer).getTomcat();
		Context context = (Context) tomcat.getHost().findChildren()[0];
		JarScanFilter jarScanFilter = context.getJarScanner().getJarScanFilter();
		Set<String> tldSkipSet = (Set<String>) ReflectionTestUtils.getField(jarScanFilter,
				"tldSkipSet");
		assertThat(tldSkipSet).contains("foo.jar", "bar.jar");
	}

	@Test
	public void customTomcatHttpOnlyCookie() {
		TomcatServletWebServerFactory factory = getFactory();
		factory.getSession().getCookie().setHttpOnly(false);
		this.webServer = factory.getWebServer();
		this.webServer.start();
		Tomcat tomcat = ((TomcatWebServer) this.webServer).getTomcat();
		Context context = (Context) tomcat.getHost().findChildren()[0];
		assertThat(context.getUseHttpOnly()).isFalse();
	}

	@Test
	public void exceptionThrownOnLoadFailureWhenFailCtxIfServletStartFailsIsTrue() {
		TomcatServletWebServerFactory factory = getFactory();
		factory.addContextCustomizers((context) -> {
			if (context instanceof StandardContext) {
				((StandardContext) context).setFailCtxIfServletStartFails(true);
			}
		});
<<<<<<< HEAD
		this.webServer = factory.getWebServer((context) -> {
			context.addServlet("failing", FailingServlet.class).setLoadOnStartup(0);
		});
		assertThatExceptionOfType(WebServerException.class)
				.isThrownBy(this.webServer::start);
	}

	@Test
	public void exceptionThrownOnLoadFailureWhenFailCtxIfServletStartFailsIsFalse() {
		TomcatServletWebServerFactory factory = getFactory();
		factory.addContextCustomizers((context) -> {
			if (context instanceof StandardContext) {
				((StandardContext) context).setFailCtxIfServletStartFails(false);
			}
		});
		this.webServer = factory.getWebServer((context) -> {
			context.addServlet("failing", FailingServlet.class).setLoadOnStartup(0);
		});
=======
		this.webServer = factory.getWebServer((context) -> context
				.addServlet("failing", FailingServlet.class).setLoadOnStartup(0));
		this.thrown.expect(WebServerException.class);
>>>>>>> 2b22b23a
		this.webServer.start();
	}

	@Override
	protected JspServlet getJspServlet() throws ServletException {
		Tomcat tomcat = ((TomcatWebServer) this.webServer).getTomcat();
		Container container = tomcat.getHost().findChildren()[0];
		StandardWrapper standardWrapper = (StandardWrapper) container.findChild("jsp");
		if (standardWrapper == null) {
			return null;
		}
		standardWrapper.load();
		return (JspServlet) standardWrapper.getServlet();
	}

	@SuppressWarnings("unchecked")
	@Override
	protected Map<String, String> getActualMimeMappings() {
		Context context = (Context) ((TomcatWebServer) this.webServer).getTomcat()
				.getHost().findChildren()[0];
		return (Map<String, String>) ReflectionTestUtils.getField(context,
				"mimeMappings");
	}

	@Override
	protected Charset getCharset(Locale locale) {
		Context context = (Context) ((TomcatWebServer) this.webServer).getTomcat()
				.getHost().findChildren()[0];
		CharsetMapper mapper = ((TomcatEmbeddedContext) context).getCharsetMapper();
		String charsetName = mapper.getCharset(locale);
		return (charsetName != null) ? Charset.forName(charsetName) : null;
	}

	private void assertTimeout(TomcatServletWebServerFactory factory, int expected) {
		Tomcat tomcat = getTomcat(factory);
		Context context = (Context) tomcat.getHost().findChildren()[0];
		assertThat(context.getSessionTimeout()).isEqualTo(expected);
	}

	private Tomcat getTomcat(TomcatServletWebServerFactory factory) {
		this.webServer = factory.getWebServer();
		return ((TomcatWebServer) this.webServer).getTomcat();
	}

	@Override
	protected void handleExceptionCausedByBlockedPort(RuntimeException ex,
			int blockedPort) {
		assertThat(ex).isInstanceOf(ConnectorStartFailedException.class);
		assertThat(((ConnectorStartFailedException) ex).getPort()).isEqualTo(blockedPort);
	}

}<|MERGE_RESOLUTION|>--- conflicted
+++ resolved
@@ -432,10 +432,8 @@
 				((StandardContext) context).setFailCtxIfServletStartFails(true);
 			}
 		});
-<<<<<<< HEAD
-		this.webServer = factory.getWebServer((context) -> {
-			context.addServlet("failing", FailingServlet.class).setLoadOnStartup(0);
-		});
+		this.webServer = factory.getWebServer((context) -> context
+				.addServlet("failing", FailingServlet.class).setLoadOnStartup(0));
 		assertThatExceptionOfType(WebServerException.class)
 				.isThrownBy(this.webServer::start);
 	}
@@ -448,14 +446,8 @@
 				((StandardContext) context).setFailCtxIfServletStartFails(false);
 			}
 		});
-		this.webServer = factory.getWebServer((context) -> {
-			context.addServlet("failing", FailingServlet.class).setLoadOnStartup(0);
-		});
-=======
 		this.webServer = factory.getWebServer((context) -> context
 				.addServlet("failing", FailingServlet.class).setLoadOnStartup(0));
-		this.thrown.expect(WebServerException.class);
->>>>>>> 2b22b23a
 		this.webServer.start();
 	}
 
