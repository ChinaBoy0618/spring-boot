/*
 * Copyright 2012-2019 the original author or authors.
 *
 * Licensed under the Apache License, Version 2.0 (the "License");
 * you may not use this file except in compliance with the License.
 * You may obtain a copy of the License at
 *
 *      https://www.apache.org/licenses/LICENSE-2.0
 *
 * Unless required by applicable law or agreed to in writing, software
 * distributed under the License is distributed on an "AS IS" BASIS,
 * WITHOUT WARRANTIES OR CONDITIONS OF ANY KIND, either express or implied.
 * See the License for the specific language governing permissions and
 * limitations under the License.
 */

package org.springframework.boot.autoconfigure.h2;

import org.h2.server.web.WebServlet;

import org.springframework.boot.autoconfigure.EnableAutoConfiguration;
import org.springframework.boot.autoconfigure.condition.ConditionalOnClass;
import org.springframework.boot.autoconfigure.condition.ConditionalOnProperty;
import org.springframework.boot.autoconfigure.condition.ConditionalOnWebApplication;
import org.springframework.boot.autoconfigure.condition.ConditionalOnWebApplication.Type;
import org.springframework.boot.context.properties.EnableConfigurationProperties;
import org.springframework.boot.web.servlet.ServletRegistrationBean;
import org.springframework.context.annotation.Bean;
import org.springframework.context.annotation.Configuration;

/**
 * {@link EnableAutoConfiguration Auto-configuration} for H2's web console.
 *
 * @author Andy Wilkinson
 * @author Marten Deinum
 * @author Stephane Nicoll
 * @since 1.3.0
 */
@Configuration(proxyBeanMethods = false)
@ConditionalOnWebApplication(type = Type.SERVLET)
@ConditionalOnClass(WebServlet.class)
@ConditionalOnProperty(prefix = "spring.h2.console", name = "enabled", havingValue = "true", matchIfMissing = false)
@EnableConfigurationProperties(H2ConsoleProperties.class)
public class H2ConsoleAutoConfiguration {

	@Bean
	public ServletRegistrationBean<WebServlet> h2Console(H2ConsoleProperties properties) {
		String path = properties.getPath();
		String urlMapping = path + (path.endsWith("/") ? "*" : "/*");
<<<<<<< HEAD
		ServletRegistrationBean<WebServlet> registration = new ServletRegistrationBean<>(
				new WebServlet(), urlMapping);
		H2ConsoleProperties.Settings settings = properties.getSettings();
=======
		ServletRegistrationBean<WebServlet> registration = new ServletRegistrationBean<>(new WebServlet(), urlMapping);
		H2ConsoleProperties.Settings settings = this.properties.getSettings();
>>>>>>> 24925c3d
		if (settings.isTrace()) {
			registration.addInitParameter("trace", "");
		}
		if (settings.isWebAllowOthers()) {
			registration.addInitParameter("webAllowOthers", "");
		}
		return registration;
	}

}<|MERGE_RESOLUTION|>--- conflicted
+++ resolved
@@ -47,14 +47,8 @@
 	public ServletRegistrationBean<WebServlet> h2Console(H2ConsoleProperties properties) {
 		String path = properties.getPath();
 		String urlMapping = path + (path.endsWith("/") ? "*" : "/*");
-<<<<<<< HEAD
-		ServletRegistrationBean<WebServlet> registration = new ServletRegistrationBean<>(
-				new WebServlet(), urlMapping);
+		ServletRegistrationBean<WebServlet> registration = new ServletRegistrationBean<>(new WebServlet(), urlMapping);
 		H2ConsoleProperties.Settings settings = properties.getSettings();
-=======
-		ServletRegistrationBean<WebServlet> registration = new ServletRegistrationBean<>(new WebServlet(), urlMapping);
-		H2ConsoleProperties.Settings settings = this.properties.getSettings();
->>>>>>> 24925c3d
 		if (settings.isTrace()) {
 			registration.addInitParameter("trace", "");
 		}
