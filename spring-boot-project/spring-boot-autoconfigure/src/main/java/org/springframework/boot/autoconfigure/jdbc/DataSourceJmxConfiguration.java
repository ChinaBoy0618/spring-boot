--- conflicted
+++ resolved
@@ -41,14 +41,9 @@
  *
  * @author Stephane Nicoll
  */
-<<<<<<< HEAD
 @Configuration(proxyBeanMethods = false)
-@ConditionalOnProperty(prefix = "spring.jmx", name = "enabled", havingValue = "true", matchIfMissing = true)
-=======
-@Configuration
 @ConditionalOnProperty(prefix = "spring.jmx", name = "enabled", havingValue = "true",
 		matchIfMissing = true)
->>>>>>> 47c6bf74
 class DataSourceJmxConfiguration {
 
 	private static final Log logger = LogFactory.getLog(DataSourceJmxConfiguration.class);
