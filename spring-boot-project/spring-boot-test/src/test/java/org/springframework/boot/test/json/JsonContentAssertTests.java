/*
<<<<<<< HEAD
 * Copyright 2012-2018 the original author or authors.
=======
 * Copyright 2012-2019 the original author or authors.
>>>>>>> c6c139d9
 *
 * Licensed under the Apache License, Version 2.0 (the "License");
 * you may not use this file except in compliance with the License.
 * You may obtain a copy of the License at
 *
 *      https://www.apache.org/licenses/LICENSE-2.0
 *
 * Unless required by applicable law or agreed to in writing, software
 * distributed under the License is distributed on an "AS IS" BASIS,
 * WITHOUT WARRANTIES OR CONDITIONS OF ANY KIND, either express or implied.
 * See the License for the specific language governing permissions and
 * limitations under the License.
 */

package org.springframework.boot.test.json;

import java.io.ByteArrayInputStream;
import java.io.File;
import java.io.IOException;
import java.io.InputStream;

import org.assertj.core.api.AssertProvider;
import org.junit.Rule;
import org.junit.Test;
import org.junit.rules.TemporaryFolder;
import org.skyscreamer.jsonassert.JSONCompareMode;
import org.skyscreamer.jsonassert.comparator.DefaultComparator;
import org.skyscreamer.jsonassert.comparator.JSONComparator;

import org.springframework.core.io.ByteArrayResource;
import org.springframework.core.io.ClassPathResource;
import org.springframework.core.io.Resource;
import org.springframework.test.util.JsonPathExpectationsHelper;
import org.springframework.util.FileCopyUtils;

import static org.assertj.core.api.Assertions.assertThat;
import static org.assertj.core.api.Assertions.assertThatExceptionOfType;
import static org.assertj.core.api.Assertions.entry;

/**
 * Tests for {@link JsonContentAssert}. Some tests here are based on Spring Framework
 * tests for {@link JsonPathExpectationsHelper}.
 *
 * @author Phillip Webb
 */
public class JsonContentAssertTests {

	private static final String SOURCE = loadJson("source.json");

	private static final String LENIENT_SAME = loadJson("lenient-same.json");

	private static final String DIFFERENT = loadJson("different.json");

	private static final String TYPES = loadJson("types.json");

	private static final String SIMPSONS = loadJson("simpsons.json");

	private static JSONComparator COMPARATOR = new DefaultComparator(JSONCompareMode.LENIENT);

	@Rule
	public TemporaryFolder tempFolder = new TemporaryFolder();

	@Test
	public void isEqualToWhenStringIsMatchingShouldPass() {
		assertThat(forJson(SOURCE)).isEqualTo(LENIENT_SAME);
	}

	@Test(expected = AssertionError.class)
	public void isEqualToWhenNullActualShouldFail() {
		assertThat(forJson(null)).isEqualTo(SOURCE);
	}

	@Test(expected = AssertionError.class)
	public void isEqualToWhenStringIsNotMatchingShouldFail() {
		assertThat(forJson(SOURCE)).isEqualTo(DIFFERENT);
	}

	@Test
	public void isEqualToWhenResourcePathIsMatchingShouldPass() {
		assertThat(forJson(SOURCE)).isEqualTo("lenient-same.json");
	}

	@Test(expected = AssertionError.class)
	public void isEqualToWhenResourcePathIsNotMatchingShouldFail() {
		assertThat(forJson(SOURCE)).isEqualTo("different.json");
	}

	@Test
	public void isEqualToWhenBytesAreMatchingShouldPass() {
		assertThat(forJson(SOURCE)).isEqualTo(LENIENT_SAME.getBytes());
	}

	@Test(expected = AssertionError.class)
	public void isEqualToWhenBytesAreNotMatchingShouldFail() {
		assertThat(forJson(SOURCE)).isEqualTo(DIFFERENT.getBytes());
	}

	@Test
	public void isEqualToWhenFileIsMatchingShouldPass() throws Exception {
		assertThat(forJson(SOURCE)).isEqualTo(createFile(LENIENT_SAME));
	}

	@Test(expected = AssertionError.class)
	public void isEqualToWhenFileIsNotMatchingShouldFail() throws Exception {
		assertThat(forJson(SOURCE)).isEqualTo(createFile(DIFFERENT));
	}

	@Test
	public void isEqualToWhenInputStreamIsMatchingShouldPass() {
		assertThat(forJson(SOURCE)).isEqualTo(createInputStream(LENIENT_SAME));
	}

	@Test(expected = AssertionError.class)
	public void isEqualToWhenInputStreamIsNotMatchingShouldFail() {
		assertThat(forJson(SOURCE)).isEqualTo(createInputStream(DIFFERENT));
	}

	@Test
	public void isEqualToWhenResourceIsMatchingShouldPass() {
		assertThat(forJson(SOURCE)).isEqualTo(createResource(LENIENT_SAME));
	}

	@Test(expected = AssertionError.class)
	public void isEqualToWhenResourceIsNotMatchingShouldFail() {
		assertThat(forJson(SOURCE)).isEqualTo(createResource(DIFFERENT));
	}

	@Test
	public void isEqualToJsonWhenStringIsMatchingShouldPass() {
		assertThat(forJson(SOURCE)).isEqualToJson(LENIENT_SAME);
	}

	@Test(expected = AssertionError.class)
	public void isEqualToJsonWhenNullActualShouldFail() {
		assertThat(forJson(null)).isEqualToJson(SOURCE);
	}

	@Test(expected = AssertionError.class)
	public void isEqualToJsonWhenStringIsNotMatchingShouldFail() {
		assertThat(forJson(SOURCE)).isEqualToJson(DIFFERENT);
	}

	@Test
	public void isEqualToJsonWhenResourcePathIsMatchingShouldPass() {
		assertThat(forJson(SOURCE)).isEqualToJson("lenient-same.json");
	}

	@Test(expected = AssertionError.class)
	public void isEqualToJsonWhenResourcePathIsNotMatchingShouldFail() {
		assertThat(forJson(SOURCE)).isEqualToJson("different.json");
	}

	@Test
	public void isEqualToJsonWhenResourcePathAndClassIsMatchingShouldPass() {
		assertThat(forJson(SOURCE)).isEqualToJson("lenient-same.json", getClass());
	}

	@Test(expected = AssertionError.class)
	public void isEqualToJsonWhenResourcePathAndClassIsNotMatchingShouldFail() {
		assertThat(forJson(SOURCE)).isEqualToJson("different.json", getClass());
	}

	@Test
	public void isEqualToJsonWhenBytesAreMatchingShouldPass() {
		assertThat(forJson(SOURCE)).isEqualToJson(LENIENT_SAME.getBytes());
	}

	@Test(expected = AssertionError.class)
	public void isEqualToJsonWhenBytesAreNotMatchingShouldFail() {
		assertThat(forJson(SOURCE)).isEqualToJson(DIFFERENT.getBytes());
	}

	@Test
	public void isEqualToJsonWhenFileIsMatchingShouldPass() throws Exception {
		assertThat(forJson(SOURCE)).isEqualToJson(createFile(LENIENT_SAME));
	}

	@Test(expected = AssertionError.class)
	public void isEqualToJsonWhenFileIsNotMatchingShouldFail() throws Exception {
		assertThat(forJson(SOURCE)).isEqualToJson(createFile(DIFFERENT));
	}

	@Test
	public void isEqualToJsonWhenInputStreamIsMatchingShouldPass() {
		assertThat(forJson(SOURCE)).isEqualToJson(createInputStream(LENIENT_SAME));
	}

	@Test(expected = AssertionError.class)
	public void isEqualToJsonWhenInputStreamIsNotMatchingShouldFail() {
		assertThat(forJson(SOURCE)).isEqualToJson(createInputStream(DIFFERENT));
	}

	@Test
	public void isEqualToJsonWhenResourceIsMatchingShouldPass() {
		assertThat(forJson(SOURCE)).isEqualToJson(createResource(LENIENT_SAME));
	}

	@Test(expected = AssertionError.class)
	public void isEqualToJsonWhenResourceIsNotMatchingShouldFail() {
		assertThat(forJson(SOURCE)).isEqualToJson(createResource(DIFFERENT));
	}

	@Test
	public void isStrictlyEqualToJsonWhenStringIsMatchingShouldPass() {
		assertThat(forJson(SOURCE)).isStrictlyEqualToJson(SOURCE);
	}

	@Test(expected = AssertionError.class)
	public void isStrictlyEqualToJsonWhenStringIsNotMatchingShouldFail() {
		assertThat(forJson(SOURCE)).isStrictlyEqualToJson(LENIENT_SAME);
	}

	@Test
	public void isStrictlyEqualToJsonWhenResourcePathIsMatchingShouldPass() {
		assertThat(forJson(SOURCE)).isStrictlyEqualToJson("source.json");
	}

	@Test(expected = AssertionError.class)
	public void isStrictlyEqualToJsonWhenResourcePathIsNotMatchingShouldFail() {
		assertThat(forJson(SOURCE)).isStrictlyEqualToJson("lenient-same.json");
	}

	@Test
	public void isStrictlyEqualToJsonWhenResourcePathAndClassIsMatchingShouldPass() {
		assertThat(forJson(SOURCE)).isStrictlyEqualToJson("source.json", getClass());
	}

	@Test(expected = AssertionError.class)
	public void isStrictlyEqualToJsonWhenResourcePathAndClassIsNotMatchingShouldFail() {
		assertThat(forJson(SOURCE)).isStrictlyEqualToJson("lenient-same.json", getClass());
	}

	@Test
	public void isStrictlyEqualToJsonWhenBytesAreMatchingShouldPass() {
		assertThat(forJson(SOURCE)).isStrictlyEqualToJson(SOURCE.getBytes());
	}

	@Test(expected = AssertionError.class)
	public void isStrictlyEqualToJsonWhenBytesAreNotMatchingShouldFail() {
		assertThat(forJson(SOURCE)).isStrictlyEqualToJson(LENIENT_SAME.getBytes());
	}

	@Test
	public void isStrictlyEqualToJsonWhenFileIsMatchingShouldPass() throws Exception {
		assertThat(forJson(SOURCE)).isStrictlyEqualToJson(createFile(SOURCE));
	}

	@Test(expected = AssertionError.class)
	public void isStrictlyEqualToJsonWhenFileIsNotMatchingShouldFail() throws Exception {
		assertThat(forJson(SOURCE)).isStrictlyEqualToJson(createFile(LENIENT_SAME));
	}

	@Test
	public void isStrictlyEqualToJsonWhenInputStreamIsMatchingShouldPass() {
		assertThat(forJson(SOURCE)).isStrictlyEqualToJson(createInputStream(SOURCE));
	}

	@Test(expected = AssertionError.class)
	public void isStrictlyEqualToJsonWhenInputStreamIsNotMatchingShouldFail() {
		assertThat(forJson(SOURCE)).isStrictlyEqualToJson(createInputStream(LENIENT_SAME));
	}

	@Test
	public void isStrictlyEqualToJsonWhenResourceIsMatchingShouldPass() {
		assertThat(forJson(SOURCE)).isStrictlyEqualToJson(createResource(SOURCE));
	}

	@Test(expected = AssertionError.class)
	public void isStrictlyEqualToJsonWhenResourceIsNotMatchingShouldFail() {
		assertThat(forJson(SOURCE)).isStrictlyEqualToJson(createResource(LENIENT_SAME));
	}

	@Test
	public void isEqualToJsonWhenStringIsMatchingAndLenientShouldPass() {
		assertThat(forJson(SOURCE)).isEqualToJson(LENIENT_SAME, JSONCompareMode.LENIENT);
	}

	@Test(expected = AssertionError.class)
	public void isEqualToJsonWhenStringIsNotMatchingAndLenientShouldFail() {
		assertThat(forJson(SOURCE)).isEqualToJson(DIFFERENT, JSONCompareMode.LENIENT);
	}

	@Test
	public void isEqualToJsonWhenResourcePathIsMatchingAndLenientShouldPass() {
		assertThat(forJson(SOURCE)).isEqualToJson("lenient-same.json", JSONCompareMode.LENIENT);
	}

	@Test(expected = AssertionError.class)
	public void isEqualToJsonWhenResourcePathIsNotMatchingAndLenientShouldFail() {
		assertThat(forJson(SOURCE)).isEqualToJson("different.json", JSONCompareMode.LENIENT);
	}

	@Test
	public void isEqualToJsonWhenResourcePathAndClassIsMatchingAndLenientShouldPass() {
		assertThat(forJson(SOURCE)).isEqualToJson("lenient-same.json", getClass(), JSONCompareMode.LENIENT);
	}

	@Test(expected = AssertionError.class)
	public void isEqualToJsonWhenResourcePathAndClassIsNotMatchingAndLenientShouldFail() {
		assertThat(forJson(SOURCE)).isEqualToJson("different.json", getClass(), JSONCompareMode.LENIENT);
	}

	@Test
	public void isEqualToJsonWhenBytesAreMatchingAndLenientShouldPass() {
		assertThat(forJson(SOURCE)).isEqualToJson(LENIENT_SAME.getBytes(), JSONCompareMode.LENIENT);
	}

	@Test(expected = AssertionError.class)
	public void isEqualToJsonWhenBytesAreNotMatchingAndLenientShouldFail() {
		assertThat(forJson(SOURCE)).isEqualToJson(DIFFERENT.getBytes(), JSONCompareMode.LENIENT);
	}

	@Test
	public void isEqualToJsonWhenFileIsMatchingAndLenientShouldPass() throws Exception {
		assertThat(forJson(SOURCE)).isEqualToJson(createFile(LENIENT_SAME), JSONCompareMode.LENIENT);
	}

	@Test(expected = AssertionError.class)
	public void isEqualToJsonWhenFileIsNotMatchingAndLenientShouldFail() throws Exception {
		assertThat(forJson(SOURCE)).isEqualToJson(createFile(DIFFERENT), JSONCompareMode.LENIENT);
	}

	@Test
	public void isEqualToJsonWhenInputStreamIsMatchingAndLenientShouldPass() {
		assertThat(forJson(SOURCE)).isEqualToJson(createInputStream(LENIENT_SAME), JSONCompareMode.LENIENT);
	}

	@Test(expected = AssertionError.class)
	public void isEqualToJsonWhenInputStreamIsNotMatchingAndLenientShouldFail() {
		assertThat(forJson(SOURCE)).isEqualToJson(createInputStream(DIFFERENT), JSONCompareMode.LENIENT);
	}

	@Test
	public void isEqualToJsonWhenResourceIsMatchingAndLenientShouldPass() {
		assertThat(forJson(SOURCE)).isEqualToJson(createResource(LENIENT_SAME), JSONCompareMode.LENIENT);
	}

	@Test(expected = AssertionError.class)
	public void isEqualToJsonWhenResourceIsNotMatchingAndLenientShouldFail() {
		assertThat(forJson(SOURCE)).isEqualToJson(createResource(DIFFERENT), JSONCompareMode.LENIENT);
	}

	@Test
	public void isEqualToJsonWhenStringIsMatchingAndComparatorShouldPass() {
		assertThat(forJson(SOURCE)).isEqualToJson(LENIENT_SAME, COMPARATOR);
	}

	@Test(expected = AssertionError.class)
	public void isEqualToJsonWhenStringIsNotMatchingAndComparatorShouldFail() {
		assertThat(forJson(SOURCE)).isEqualToJson(DIFFERENT, COMPARATOR);
	}

	@Test
	public void isEqualToJsonWhenResourcePathIsMatchingAndComparatorShouldPass() {
		assertThat(forJson(SOURCE)).isEqualToJson("lenient-same.json", COMPARATOR);
	}

	@Test(expected = AssertionError.class)
	public void isEqualToJsonWhenResourcePathIsNotMatchingAndComparatorShouldFail() {
		assertThat(forJson(SOURCE)).isEqualToJson("different.json", COMPARATOR);
	}

	@Test
	public void isEqualToJsonWhenResourcePathAndClassAreMatchingAndComparatorShouldPass() {
		assertThat(forJson(SOURCE)).isEqualToJson("lenient-same.json", getClass(), COMPARATOR);
	}

	@Test(expected = AssertionError.class)
	public void isEqualToJsonWhenResourcePathAndClassAreNotMatchingAndComparatorShouldFail() {
		assertThat(forJson(SOURCE)).isEqualToJson("different.json", getClass(), COMPARATOR);
	}

	@Test
	public void isEqualToJsonWhenBytesAreMatchingAndComparatorShouldPass() {
		assertThat(forJson(SOURCE)).isEqualToJson(LENIENT_SAME.getBytes(), COMPARATOR);
	}

	@Test(expected = AssertionError.class)
	public void isEqualToJsonWhenBytesAreNotMatchingAndComparatorShouldFail() {
		assertThat(forJson(SOURCE)).isEqualToJson(DIFFERENT.getBytes(), COMPARATOR);
	}

	@Test
	public void isEqualToJsonWhenFileIsMatchingAndComparatorShouldPass() throws Exception {
		assertThat(forJson(SOURCE)).isEqualToJson(createFile(LENIENT_SAME), COMPARATOR);
	}

	@Test(expected = AssertionError.class)
	public void isEqualToJsonWhenFileIsNotMatchingAndComparatorShouldFail() throws Exception {
		assertThat(forJson(SOURCE)).isEqualToJson(createFile(DIFFERENT), COMPARATOR);
	}

	@Test
	public void isEqualToJsonWhenInputStreamIsMatchingAndComparatorShouldPass() {
		assertThat(forJson(SOURCE)).isEqualToJson(createInputStream(LENIENT_SAME), COMPARATOR);
	}

	@Test(expected = AssertionError.class)
	public void isEqualToJsonWhenInputStreamIsNotMatchingAndComparatorShouldFail() {
		assertThat(forJson(SOURCE)).isEqualToJson(createInputStream(DIFFERENT), COMPARATOR);
	}

	@Test
	public void isEqualToJsonWhenResourceIsMatchingAndComparatorShouldPass() {
		assertThat(forJson(SOURCE)).isEqualToJson(createResource(LENIENT_SAME), COMPARATOR);
	}

	@Test(expected = AssertionError.class)
	public void isEqualToJsonWhenResourceIsNotMatchingAndComparatorShouldFail() {
		assertThat(forJson(SOURCE)).isEqualToJson(createResource(DIFFERENT), COMPARATOR);
	}

	@Test(expected = AssertionError.class)
	public void isNotEqualToWhenStringIsMatchingShouldFail() {
		assertThat(forJson(SOURCE)).isNotEqualTo(LENIENT_SAME);
	}

	@Test
	public void isNotEqualToWhenNullActualShouldPass() {
		assertThat(forJson(null)).isNotEqualTo(SOURCE);
	}

	@Test
	public void isNotEqualToWhenStringIsNotMatchingShouldPass() {
		assertThat(forJson(SOURCE)).isNotEqualTo(DIFFERENT);
	}

	@Test(expected = AssertionError.class)
	public void isNotEqualToWhenResourcePathIsMatchingShouldFail() {
		assertThat(forJson(SOURCE)).isNotEqualTo("lenient-same.json");
	}

	@Test
	public void isNotEqualToWhenResourcePathIsNotMatchingShouldPass() {
		assertThat(forJson(SOURCE)).isNotEqualTo("different.json");
	}

	@Test(expected = AssertionError.class)
	public void isNotEqualToWhenBytesAreMatchingShouldFail() {
		assertThat(forJson(SOURCE)).isNotEqualTo(LENIENT_SAME.getBytes());
	}

	@Test
	public void isNotEqualToWhenBytesAreNotMatchingShouldPass() {
		assertThat(forJson(SOURCE)).isNotEqualTo(DIFFERENT.getBytes());
	}

	@Test(expected = AssertionError.class)
	public void isNotEqualToWhenFileIsMatchingShouldFail() throws Exception {
		assertThat(forJson(SOURCE)).isNotEqualTo(createFile(LENIENT_SAME));
	}

	@Test
	public void isNotEqualToWhenFileIsNotMatchingShouldPass() throws Exception {
		assertThat(forJson(SOURCE)).isNotEqualTo(createFile(DIFFERENT));
	}

	@Test(expected = AssertionError.class)
	public void isNotEqualToWhenInputStreamIsMatchingShouldFail() {
		assertThat(forJson(SOURCE)).isNotEqualTo(createInputStream(LENIENT_SAME));
	}

	@Test
	public void isNotEqualToWhenInputStreamIsNotMatchingShouldPass() {
		assertThat(forJson(SOURCE)).isNotEqualTo(createInputStream(DIFFERENT));
	}

	@Test(expected = AssertionError.class)
	public void isNotEqualToWhenResourceIsMatchingShouldFail() {
		assertThat(forJson(SOURCE)).isNotEqualTo(createResource(LENIENT_SAME));
	}

	@Test
	public void isNotEqualToWhenResourceIsNotMatchingShouldPass() {
		assertThat(forJson(SOURCE)).isNotEqualTo(createResource(DIFFERENT));
	}

	@Test(expected = AssertionError.class)
	public void isNotEqualToJsonWhenStringIsMatchingShouldFail() {
		assertThat(forJson(SOURCE)).isNotEqualToJson(LENIENT_SAME);
	}

	@Test
	public void isNotEqualToJsonWhenNullActualShouldPass() {
		assertThat(forJson(null)).isNotEqualToJson(SOURCE);
	}

	@Test
	public void isNotEqualToJsonWhenStringIsNotMatchingShouldPass() {
		assertThat(forJson(SOURCE)).isNotEqualToJson(DIFFERENT);
	}

	@Test(expected = AssertionError.class)
	public void isNotEqualToJsonWhenResourcePathIsMatchingShouldFail() {
		assertThat(forJson(SOURCE)).isNotEqualToJson("lenient-same.json");
	}

	@Test
	public void isNotEqualToJsonWhenResourcePathIsNotMatchingShouldPass() {
		assertThat(forJson(SOURCE)).isNotEqualToJson("different.json");
	}

	@Test(expected = AssertionError.class)
	public void isNotEqualToJsonWhenResourcePathAndClassAreMatchingShouldFail() {
		assertThat(forJson(SOURCE)).isNotEqualToJson("lenient-same.json", getClass());
	}

	@Test
	public void isNotEqualToJsonWhenResourcePathAndClassAreNotMatchingShouldPass() {
		assertThat(forJson(SOURCE)).isNotEqualToJson("different.json", getClass());
	}

	@Test(expected = AssertionError.class)
	public void isNotEqualToJsonWhenBytesAreMatchingShouldFail() {
		assertThat(forJson(SOURCE)).isNotEqualToJson(LENIENT_SAME.getBytes());
	}

	@Test
	public void isNotEqualToJsonWhenBytesAreNotMatchingShouldPass() {
		assertThat(forJson(SOURCE)).isNotEqualToJson(DIFFERENT.getBytes());
	}

	@Test(expected = AssertionError.class)
	public void isNotEqualToJsonWhenFileIsMatchingShouldFail() throws Exception {
		assertThat(forJson(SOURCE)).isNotEqualToJson(createFile(LENIENT_SAME));
	}

	@Test
	public void isNotEqualToJsonWhenFileIsNotMatchingShouldPass() throws Exception {
		assertThat(forJson(SOURCE)).isNotEqualToJson(createFile(DIFFERENT));
	}

	@Test(expected = AssertionError.class)
	public void isNotEqualToJsonWhenInputStreamIsMatchingShouldFail() {
		assertThat(forJson(SOURCE)).isNotEqualToJson(createInputStream(LENIENT_SAME));
	}

	@Test
	public void isNotEqualToJsonWhenInputStreamIsNotMatchingShouldPass() {
		assertThat(forJson(SOURCE)).isNotEqualToJson(createInputStream(DIFFERENT));
	}

	@Test(expected = AssertionError.class)
	public void isNotEqualToJsonWhenResourceIsMatchingShouldFail() {
		assertThat(forJson(SOURCE)).isNotEqualToJson(createResource(LENIENT_SAME));
	}

	@Test
	public void isNotEqualToJsonWhenResourceIsNotMatchingShouldPass() {
		assertThat(forJson(SOURCE)).isNotEqualToJson(createResource(DIFFERENT));
	}

	@Test(expected = AssertionError.class)
	public void isNotStrictlyEqualToJsonWhenStringIsMatchingShouldFail() {
		assertThat(forJson(SOURCE)).isNotStrictlyEqualToJson(SOURCE);
	}

	@Test
	public void isNotStrictlyEqualToJsonWhenStringIsNotMatchingShouldPass() {
		assertThat(forJson(SOURCE)).isNotStrictlyEqualToJson(LENIENT_SAME);
	}

	@Test(expected = AssertionError.class)
	public void isNotStrictlyEqualToJsonWhenResourcePathIsMatchingShouldFail() {
		assertThat(forJson(SOURCE)).isNotStrictlyEqualToJson("source.json");
	}

	@Test
	public void isNotStrictlyEqualToJsonWhenResourcePathIsNotMatchingShouldPass() {
		assertThat(forJson(SOURCE)).isNotStrictlyEqualToJson("lenient-same.json");
	}

	@Test(expected = AssertionError.class)
	public void isNotStrictlyEqualToJsonWhenResourcePathAndClassAreMatchingShouldFail() {
		assertThat(forJson(SOURCE)).isNotStrictlyEqualToJson("source.json", getClass());
	}

	@Test
	public void isNotStrictlyEqualToJsonWhenResourcePathAndClassAreNotMatchingShouldPass() {
		assertThat(forJson(SOURCE)).isNotStrictlyEqualToJson("lenient-same.json", getClass());
	}

	@Test(expected = AssertionError.class)
	public void isNotStrictlyEqualToJsonWhenBytesAreMatchingShouldFail() {
		assertThat(forJson(SOURCE)).isNotStrictlyEqualToJson(SOURCE.getBytes());
	}

	@Test
	public void isNotStrictlyEqualToJsonWhenBytesAreNotMatchingShouldPass() {
		assertThat(forJson(SOURCE)).isNotStrictlyEqualToJson(LENIENT_SAME.getBytes());
	}

	@Test(expected = AssertionError.class)
	public void isNotStrictlyEqualToJsonWhenFileIsMatchingShouldFail() throws Exception {
		assertThat(forJson(SOURCE)).isNotStrictlyEqualToJson(createFile(SOURCE));
	}

	@Test
	public void isNotStrictlyEqualToJsonWhenFileIsNotMatchingShouldPass() throws Exception {
		assertThat(forJson(SOURCE)).isNotStrictlyEqualToJson(createFile(LENIENT_SAME));
	}

	@Test(expected = AssertionError.class)
	public void isNotStrictlyEqualToJsonWhenInputStreamIsMatchingShouldFail() {
		assertThat(forJson(SOURCE)).isNotStrictlyEqualToJson(createInputStream(SOURCE));
	}

	@Test
	public void isNotStrictlyEqualToJsonWhenInputStreamIsNotMatchingShouldPass() {
		assertThat(forJson(SOURCE)).isNotStrictlyEqualToJson(createInputStream(LENIENT_SAME));
	}

	@Test(expected = AssertionError.class)
	public void isNotStrictlyEqualToJsonWhenResourceIsMatchingShouldFail() {
		assertThat(forJson(SOURCE)).isNotStrictlyEqualToJson(createResource(SOURCE));
	}

	@Test
	public void isNotStrictlyEqualToJsonWhenResourceIsNotMatchingShouldPass() {
		assertThat(forJson(SOURCE)).isNotStrictlyEqualToJson(createResource(LENIENT_SAME));
	}

	@Test(expected = AssertionError.class)
	public void isNotEqualToJsonWhenStringIsMatchingAndLenientShouldFail() {
		assertThat(forJson(SOURCE)).isNotEqualToJson(LENIENT_SAME, JSONCompareMode.LENIENT);
	}

	@Test
	public void isNotEqualToJsonWhenStringIsNotMatchingAndLenientShouldPass() {
		assertThat(forJson(SOURCE)).isNotEqualToJson(DIFFERENT, JSONCompareMode.LENIENT);
	}

	@Test(expected = AssertionError.class)
	public void isNotEqualToJsonWhenResourcePathIsMatchingAndLenientShouldFail() {
		assertThat(forJson(SOURCE)).isNotEqualToJson("lenient-same.json", JSONCompareMode.LENIENT);
	}

	@Test
	public void isNotEqualToJsonWhenResourcePathIsNotMatchingAndLenientShouldPass() {
		assertThat(forJson(SOURCE)).isNotEqualToJson("different.json", JSONCompareMode.LENIENT);
	}

	@Test(expected = AssertionError.class)
	public void isNotEqualToJsonWhenResourcePathAndClassAreMatchingAndLenientShouldFail() {
		assertThat(forJson(SOURCE)).isNotEqualToJson("lenient-same.json", getClass(), JSONCompareMode.LENIENT);
	}

	@Test
	public void isNotEqualToJsonWhenResourcePathAndClassAreNotMatchingAndLenientShouldPass() {
		assertThat(forJson(SOURCE)).isNotEqualToJson("different.json", getClass(), JSONCompareMode.LENIENT);
	}

	@Test(expected = AssertionError.class)
	public void isNotEqualToJsonWhenBytesAreMatchingAndLenientShouldFail() {
		assertThat(forJson(SOURCE)).isNotEqualToJson(LENIENT_SAME.getBytes(), JSONCompareMode.LENIENT);
	}

	@Test
	public void isNotEqualToJsonWhenBytesAreNotMatchingAndLenientShouldPass() {
		assertThat(forJson(SOURCE)).isNotEqualToJson(DIFFERENT.getBytes(), JSONCompareMode.LENIENT);
	}

	@Test(expected = AssertionError.class)
	public void isNotEqualToJsonWhenFileIsMatchingAndLenientShouldFail() throws Exception {
		assertThat(forJson(SOURCE)).isNotEqualToJson(createFile(LENIENT_SAME), JSONCompareMode.LENIENT);
	}

	@Test
	public void isNotEqualToJsonWhenFileIsNotMatchingAndLenientShouldPass() throws Exception {
		assertThat(forJson(SOURCE)).isNotEqualToJson(createFile(DIFFERENT), JSONCompareMode.LENIENT);
	}

	@Test(expected = AssertionError.class)
	public void isNotEqualToJsonWhenInputStreamIsMatchingAndLenientShouldFail() {
		assertThat(forJson(SOURCE)).isNotEqualToJson(createInputStream(LENIENT_SAME), JSONCompareMode.LENIENT);
	}

	@Test
	public void isNotEqualToJsonWhenInputStreamIsNotMatchingAndLenientShouldPass() {
		assertThat(forJson(SOURCE)).isNotEqualToJson(createInputStream(DIFFERENT), JSONCompareMode.LENIENT);
	}

	@Test(expected = AssertionError.class)
	public void isNotEqualToJsonWhenResourceIsMatchingAndLenientShouldFail() {
		assertThat(forJson(SOURCE)).isNotEqualToJson(createResource(LENIENT_SAME), JSONCompareMode.LENIENT);
	}

	@Test
	public void isNotEqualToJsonWhenResourceIsNotMatchingAndLenientShouldPass() {
		assertThat(forJson(SOURCE)).isNotEqualToJson(createResource(DIFFERENT), JSONCompareMode.LENIENT);
	}

	@Test(expected = AssertionError.class)
	public void isNotEqualToJsonWhenStringIsMatchingAndComparatorShouldFail() {
		assertThat(forJson(SOURCE)).isNotEqualToJson(LENIENT_SAME, COMPARATOR);
	}

	@Test
	public void isNotEqualToJsonWhenStringIsNotMatchingAndComparatorShouldPass() {
		assertThat(forJson(SOURCE)).isNotEqualToJson(DIFFERENT, COMPARATOR);
	}

	@Test(expected = AssertionError.class)
	public void isNotEqualToJsonWhenResourcePathIsMatchingAndComparatorShouldFail() {
		assertThat(forJson(SOURCE)).isNotEqualToJson("lenient-same.json", COMPARATOR);
	}

	@Test
	public void isNotEqualToJsonWhenResourcePathIsNotMatchingAndComparatorShouldPass() {
		assertThat(forJson(SOURCE)).isNotEqualToJson("different.json", COMPARATOR);
	}

	@Test(expected = AssertionError.class)
	public void isNotEqualToJsonWhenResourcePathAndClassAreMatchingAndComparatorShouldFail() {
		assertThat(forJson(SOURCE)).isNotEqualToJson("lenient-same.json", getClass(), COMPARATOR);
	}

	@Test
	public void isNotEqualToJsonWhenResourcePathAndClassAreNotMatchingAndComparatorShouldPass() {
		assertThat(forJson(SOURCE)).isNotEqualToJson("different.json", getClass(), COMPARATOR);
	}

	@Test(expected = AssertionError.class)
	public void isNotEqualToJsonWhenBytesAreMatchingAndComparatorShouldFail() {
		assertThat(forJson(SOURCE)).isNotEqualToJson(LENIENT_SAME.getBytes(), COMPARATOR);
	}

	@Test
	public void isNotEqualToJsonWhenBytesAreNotMatchingAndComparatorShouldPass() {
		assertThat(forJson(SOURCE)).isNotEqualToJson(DIFFERENT.getBytes(), COMPARATOR);
	}

	@Test(expected = AssertionError.class)
	public void isNotEqualToJsonWhenFileIsMatchingAndComparatorShouldFail() throws Exception {
		assertThat(forJson(SOURCE)).isNotEqualToJson(createFile(LENIENT_SAME), COMPARATOR);
	}

	@Test
	public void isNotEqualToJsonWhenFileIsNotMatchingAndComparatorShouldPass() throws Exception {
		assertThat(forJson(SOURCE)).isNotEqualToJson(createFile(DIFFERENT), COMPARATOR);
	}

	@Test(expected = AssertionError.class)
	public void isNotEqualToJsonWhenInputStreamIsMatchingAndComparatorShouldFail() {
		assertThat(forJson(SOURCE)).isNotEqualToJson(createInputStream(LENIENT_SAME), COMPARATOR);
	}

	@Test
	public void isNotEqualToJsonWhenInputStreamIsNotMatchingAndComparatorShouldPass() {
		assertThat(forJson(SOURCE)).isNotEqualToJson(createInputStream(DIFFERENT), COMPARATOR);
	}

	@Test(expected = AssertionError.class)
	public void isNotEqualToJsonWhenResourceIsMatchingAndComparatorShouldFail() {
		assertThat(forJson(SOURCE)).isNotEqualToJson(createResource(LENIENT_SAME), COMPARATOR);
	}

	@Test
	public void isNotEqualToJsonWhenResourceIsNotMatchingAndComparatorShouldPass() {
		assertThat(forJson(SOURCE)).isNotEqualToJson(createResource(DIFFERENT), COMPARATOR);
	}

	@Test
	public void hasJsonPathValue() {
		assertThat(forJson(TYPES)).hasJsonPathValue("$.str");
	}

	@Test
	public void hasJsonPathValueForAnEmptyArray() {
		assertThat(forJson(TYPES)).hasJsonPathValue("$.emptyArray");
	}

	@Test
	public void hasJsonPathValueForAnEmptyMap() {
		assertThat(forJson(TYPES)).hasJsonPathValue("$.emptyMap");
	}

	@Test
	public void hasJsonPathValueForIndefinitePathWithResults() {
		assertThat(forJson(SIMPSONS)).hasJsonPathValue("$.familyMembers[?(@.name == 'Bart')]");
	}

	@Test
	public void hasJsonPathValueForIndefinitePathWithEmptyResults() {
		String expression = "$.familyMembers[?(@.name == 'Dilbert')]";
		assertThatExceptionOfType(AssertionError.class)
				.isThrownBy(
						() -> assertThat(forJson(SIMPSONS)).hasJsonPathValue(expression))
				.withMessageContaining("No value at JSON path \"" + expression + "\"");
	}

	@Test
	public void doesNotHaveJsonPathValue() {
		assertThat(forJson(TYPES)).doesNotHaveJsonPathValue("$.bogus");
	}

	@Test
	public void doesNotHaveJsonPathValueForAnEmptyArray() {
		String expression = "$.emptyArray";
<<<<<<< HEAD
		assertThatExceptionOfType(AssertionError.class).isThrownBy(
				() -> assertThat(forJson(TYPES)).doesNotHaveJsonPathValue(expression))
				.withMessageContaining("Expected no value at JSON path \"" + expression
						+ "\" but found: []");
=======
		this.thrown.expect(AssertionError.class);
		this.thrown.expectMessage("Expected no value at JSON path \"" + expression + "\" but found: []");
		assertThat(forJson(TYPES)).doesNotHaveJsonPathValue(expression);
>>>>>>> c6c139d9
	}

	@Test
	public void doesNotHaveJsonPathValueForAnEmptyMap() {
		String expression = "$.emptyMap";
<<<<<<< HEAD
		assertThatExceptionOfType(AssertionError.class).isThrownBy(
				() -> assertThat(forJson(TYPES)).doesNotHaveJsonPathValue(expression))
				.withMessageContaining("Expected no value at JSON path \"" + expression
						+ "\" but found: {}");
=======
		this.thrown.expect(AssertionError.class);
		this.thrown.expectMessage("Expected no value at JSON path \"" + expression + "\" but found: {}");
		assertThat(forJson(TYPES)).doesNotHaveJsonPathValue(expression);
>>>>>>> c6c139d9
	}

	@Test
	public void doesNotHaveJsonPathValueForIndefinitePathWithResults() {
		String expression = "$.familyMembers[?(@.name == 'Bart')]";
<<<<<<< HEAD
		assertThatExceptionOfType(AssertionError.class).isThrownBy(
				() -> assertThat(forJson(SIMPSONS)).doesNotHaveJsonPathValue(expression))
				.withMessageContaining("Expected no value at JSON path \"" + expression
						+ "\" but found: [{\"name\":\"Bart\"}]");
=======
		this.thrown.expect(AssertionError.class);
		this.thrown.expectMessage(
				"Expected no value at JSON path \"" + expression + "\" but found: [{\"name\":\"Bart\"}]");
		assertThat(forJson(SIMPSONS)).doesNotHaveJsonPathValue(expression);
>>>>>>> c6c139d9
	}

	@Test
	public void doesNotHaveJsonPathValueForIndefinitePathWithEmptyResults() {
		assertThat(forJson(SIMPSONS)).doesNotHaveJsonPathValue("$.familyMembers[?(@.name == 'Dilbert')]");
	}

	@Test
	public void hasEmptyJsonPathValueForAnEmptyString() {
		assertThat(forJson(TYPES)).hasEmptyJsonPathValue("$.emptyString");
	}

	@Test
	public void hasEmptyJsonPathValueForAnEmptyArray() {
		assertThat(forJson(TYPES)).hasEmptyJsonPathValue("$.emptyArray");
	}

	@Test
	public void hasEmptyJsonPathValueForAnEmptyMap() {
		assertThat(forJson(TYPES)).hasEmptyJsonPathValue("$.emptyMap");
	}

	@Test
	public void hasEmptyJsonPathValueForIndefinitePathWithEmptyResults() {
		assertThat(forJson(SIMPSONS)).hasEmptyJsonPathValue("$.familyMembers[?(@.name == 'Dilbert')]");
	}

	@Test
	public void hasEmptyJsonPathValueForIndefinitePathWithResults() {
		String expression = "$.familyMembers[?(@.name == 'Bart')]";
<<<<<<< HEAD
		assertThatExceptionOfType(AssertionError.class).isThrownBy(
				() -> assertThat(forJson(SIMPSONS)).hasEmptyJsonPathValue(expression))
				.withMessageContaining("Expected an empty value at JSON path \""
						+ expression + "\" but found: [{\"name\":\"Bart\"}]");
=======
		this.thrown.expect(AssertionError.class);
		this.thrown.expectMessage(
				"Expected an empty value at JSON path \"" + expression + "\" but found: [{\"name\":\"Bart\"}]");
		assertThat(forJson(SIMPSONS)).hasEmptyJsonPathValue(expression);
>>>>>>> c6c139d9
	}

	@Test
	public void hasEmptyJsonPathValueForWhitespace() {
		String expression = "$.whitespace";
<<<<<<< HEAD
		assertThatExceptionOfType(AssertionError.class).isThrownBy(
				() -> assertThat(forJson(TYPES)).hasEmptyJsonPathValue(expression))
				.withMessageContaining("Expected an empty value at JSON path \""
						+ expression + "\" but found: '    '");
=======
		this.thrown.expect(AssertionError.class);
		this.thrown.expectMessage("Expected an empty value at JSON path \"" + expression + "\" but found: '    '");
		assertThat(forJson(TYPES)).hasEmptyJsonPathValue(expression);
>>>>>>> c6c139d9
	}

	@Test
	public void doesNotHaveEmptyJsonPathValueForString() {
		assertThat(forJson(TYPES)).doesNotHaveEmptyJsonPathValue("$.str");
	}

	@Test
	public void doesNotHaveEmptyJsonPathValueForNumber() {
		assertThat(forJson(TYPES)).doesNotHaveEmptyJsonPathValue("$.num");
	}

	@Test
	public void doesNotHaveEmptyJsonPathValueForBoolean() {
		assertThat(forJson(TYPES)).doesNotHaveEmptyJsonPathValue("$.bool");
	}

	@Test
	public void doesNotHaveEmptyJsonPathValueForArray() {
		assertThat(forJson(TYPES)).doesNotHaveEmptyJsonPathValue("$.arr");
	}

	@Test
	public void doesNotHaveEmptyJsonPathValueForMap() {
		assertThat(forJson(TYPES)).doesNotHaveEmptyJsonPathValue("$.colorMap");
	}

	@Test
	public void doesNotHaveEmptyJsonPathValueForIndefinitePathWithResults() {
		assertThat(forJson(SIMPSONS)).doesNotHaveEmptyJsonPathValue("$.familyMembers[?(@.name == 'Bart')]");
	}

	@Test
	public void doesNotHaveEmptyJsonPathValueForIndefinitePathWithEmptyResults() {
		String expression = "$.familyMembers[?(@.name == 'Dilbert')]";
<<<<<<< HEAD
		assertThatExceptionOfType(AssertionError.class)
				.isThrownBy(() -> assertThat(forJson(SIMPSONS))
						.doesNotHaveEmptyJsonPathValue(expression))
				.withMessageContaining("Expected a non-empty value at JSON path \""
						+ expression + "\" but found: []");
=======
		this.thrown.expect(AssertionError.class);
		this.thrown.expectMessage("Expected a non-empty value at JSON path \"" + expression + "\" but found: []");
		assertThat(forJson(SIMPSONS)).doesNotHaveEmptyJsonPathValue(expression);
>>>>>>> c6c139d9
	}

	@Test
	public void doesNotHaveEmptyJsonPathValueForAnEmptyString() {
		String expression = "$.emptyString";
<<<<<<< HEAD
		assertThatExceptionOfType(AssertionError.class)
				.isThrownBy(() -> assertThat(forJson(TYPES))
						.doesNotHaveEmptyJsonPathValue(expression))
				.withMessageContaining("Expected a non-empty value at JSON path \""
						+ expression + "\" but found: ''");
=======
		this.thrown.expect(AssertionError.class);
		this.thrown.expectMessage("Expected a non-empty value at JSON path \"" + expression + "\" but found: ''");
		assertThat(forJson(TYPES)).doesNotHaveEmptyJsonPathValue(expression);
>>>>>>> c6c139d9
	}

	@Test
	public void doesNotHaveEmptyJsonPathValueForForAnEmptyArray() {
		String expression = "$.emptyArray";
<<<<<<< HEAD
		assertThatExceptionOfType(AssertionError.class)
				.isThrownBy(() -> assertThat(forJson(TYPES))
						.doesNotHaveEmptyJsonPathValue(expression))
				.withMessageContaining("Expected a non-empty value at JSON path \""
						+ expression + "\" but found: []");
=======
		this.thrown.expect(AssertionError.class);
		this.thrown.expectMessage("Expected a non-empty value at JSON path \"" + expression + "\" but found: []");
		assertThat(forJson(TYPES)).doesNotHaveEmptyJsonPathValue(expression);
>>>>>>> c6c139d9
	}

	@Test
	public void doesNotHaveEmptyJsonPathValueForAnEmptyMap() {
		String expression = "$.emptyMap";
<<<<<<< HEAD
		assertThatExceptionOfType(AssertionError.class)
				.isThrownBy(() -> assertThat(forJson(TYPES))
						.doesNotHaveEmptyJsonPathValue(expression))
				.withMessageContaining("Expected a non-empty value at JSON path \""
						+ expression + "\" but found: {}");
=======
		this.thrown.expect(AssertionError.class);
		this.thrown.expectMessage("Expected a non-empty value at JSON path \"" + expression + "\" but found: {}");
		assertThat(forJson(TYPES)).doesNotHaveEmptyJsonPathValue(expression);
>>>>>>> c6c139d9
	}

	@Test
	public void hasJsonPathStringValue() {
		assertThat(forJson(TYPES)).hasJsonPathStringValue("$.str");
	}

	@Test
	public void hasJsonPathStringValueForAnEmptyString() {
		assertThat(forJson(TYPES)).hasJsonPathStringValue("$.emptyString");
	}

	@Test
	public void hasJsonPathStringValueForNonString() {
		String expression = "$.bool";
<<<<<<< HEAD
		assertThatExceptionOfType(AssertionError.class).isThrownBy(
				() -> assertThat(forJson(TYPES)).hasJsonPathStringValue(expression))
				.withMessageContaining("Expected a string at JSON path \"" + expression
						+ "\" but found: true");
=======
		this.thrown.expect(AssertionError.class);
		this.thrown.expectMessage("Expected a string at JSON path \"" + expression + "\" but found: true");
		assertThat(forJson(TYPES)).hasJsonPathStringValue(expression);
>>>>>>> c6c139d9
	}

	@Test
	public void hasJsonPathNumberValue() {
		assertThat(forJson(TYPES)).hasJsonPathNumberValue("$.num");
	}

	@Test
	public void hasJsonPathNumberValueForNonNumber() {
		String expression = "$.bool";
<<<<<<< HEAD
		assertThatExceptionOfType(AssertionError.class).isThrownBy(
				() -> assertThat(forJson(TYPES)).hasJsonPathNumberValue(expression))
				.withMessageContaining("Expected a number at JSON path \"" + expression
						+ "\" but found: true");
=======
		this.thrown.expect(AssertionError.class);
		this.thrown.expectMessage("Expected a number at JSON path \"" + expression + "\" but found: true");
		assertThat(forJson(TYPES)).hasJsonPathNumberValue(expression);
>>>>>>> c6c139d9
	}

	@Test
	public void hasJsonPathBooleanValue() {
		assertThat(forJson(TYPES)).hasJsonPathBooleanValue("$.bool");
	}

	@Test
	public void hasJsonPathBooleanValueForNonBoolean() {
		String expression = "$.num";
<<<<<<< HEAD
		assertThatExceptionOfType(AssertionError.class).isThrownBy(
				() -> assertThat(forJson(TYPES)).hasJsonPathBooleanValue(expression))
				.withMessageContaining("Expected a boolean at JSON path \"" + expression
						+ "\" but found: 5");
=======
		this.thrown.expect(AssertionError.class);
		this.thrown.expectMessage("Expected a boolean at JSON path \"" + expression + "\" but found: 5");
		assertThat(forJson(TYPES)).hasJsonPathBooleanValue(expression);
>>>>>>> c6c139d9
	}

	@Test
	public void hasJsonPathArrayValue() {
		assertThat(forJson(TYPES)).hasJsonPathArrayValue("$.arr");
	}

	@Test
	public void hasJsonPathArrayValueForAnEmptyArray() {
		assertThat(forJson(TYPES)).hasJsonPathArrayValue("$.emptyArray");
	}

	@Test
	public void hasJsonPathArrayValueForNonArray() {
		String expression = "$.str";
<<<<<<< HEAD
		assertThatExceptionOfType(AssertionError.class).isThrownBy(
				() -> assertThat(forJson(TYPES)).hasJsonPathArrayValue(expression))
				.withMessageContaining("Expected an array at JSON path \"" + expression
						+ "\" but found: 'foo'");
=======
		this.thrown.expect(AssertionError.class);
		this.thrown.expectMessage("Expected an array at JSON path \"" + expression + "\" but found: 'foo'");
		assertThat(forJson(TYPES)).hasJsonPathArrayValue(expression);
>>>>>>> c6c139d9
	}

	@Test
	public void hasJsonPathMapValue() {
		assertThat(forJson(TYPES)).hasJsonPathMapValue("$.colorMap");
	}

	@Test
	public void hasJsonPathMapValueForAnEmptyMap() {
		assertThat(forJson(TYPES)).hasJsonPathMapValue("$.emptyMap");
	}

	@Test
	public void hasJsonPathMapValueForNonMap() {
		String expression = "$.str";
<<<<<<< HEAD
		assertThatExceptionOfType(AssertionError.class)
				.isThrownBy(
						() -> assertThat(forJson(TYPES)).hasJsonPathMapValue(expression))
				.withMessageContaining("Expected a map at JSON path \"" + expression
						+ "\" but found: 'foo'");
=======
		this.thrown.expect(AssertionError.class);
		this.thrown.expectMessage("Expected a map at JSON path \"" + expression + "\" but found: 'foo'");
		assertThat(forJson(TYPES)).hasJsonPathMapValue(expression);
>>>>>>> c6c139d9
	}

	@Test
	public void extractingJsonPathValue() {
		assertThat(forJson(TYPES)).extractingJsonPathValue("@.str").isEqualTo("foo");
	}

	@Test
	public void extractingJsonPathValueForMissing() {
		assertThat(forJson(TYPES)).extractingJsonPathValue("@.bogus").isNull();
	}

	@Test
	public void extractingJsonPathStringValue() {
		assertThat(forJson(TYPES)).extractingJsonPathStringValue("@.str").isEqualTo("foo");
	}

	@Test
	public void extractingJsonPathStringValueForMissing() {
		assertThat(forJson(TYPES)).extractingJsonPathStringValue("@.bogus").isNull();
	}

	@Test
	public void extractingJsonPathStringValueForEmptyString() {
		assertThat(forJson(TYPES)).extractingJsonPathStringValue("@.emptyString").isEmpty();
	}

	@Test
	public void extractingJsonPathStringValueForWrongType() {
		String expression = "$.num";
<<<<<<< HEAD
		assertThatExceptionOfType(AssertionError.class)
				.isThrownBy(() -> assertThat(forJson(TYPES))
						.extractingJsonPathStringValue(expression))
				.withMessageContaining("Expected a string at JSON path \"" + expression
						+ "\" but found: 5");
=======
		this.thrown.expect(AssertionError.class);
		this.thrown.expectMessage("Expected a string at JSON path \"" + expression + "\" but found: 5");
		assertThat(forJson(TYPES)).extractingJsonPathStringValue(expression);
>>>>>>> c6c139d9
	}

	@Test
	public void extractingJsonPathNumberValue() {
		assertThat(forJson(TYPES)).extractingJsonPathNumberValue("@.num").isEqualTo(5);
	}

	@Test
	public void extractingJsonPathNumberValueForMissing() {
		assertThat(forJson(TYPES)).extractingJsonPathNumberValue("@.bogus").isNull();
	}

	@Test
	public void extractingJsonPathNumberValueForWrongType() {
		String expression = "$.str";
<<<<<<< HEAD
		assertThatExceptionOfType(AssertionError.class)
				.isThrownBy(() -> assertThat(forJson(TYPES))
						.extractingJsonPathNumberValue(expression))
				.withMessageContaining("Expected a number at JSON path \"" + expression
						+ "\" but found: 'foo'");
=======
		this.thrown.expect(AssertionError.class);
		this.thrown.expectMessage("Expected a number at JSON path \"" + expression + "\" but found: 'foo'");
		assertThat(forJson(TYPES)).extractingJsonPathNumberValue(expression);
>>>>>>> c6c139d9
	}

	@Test
	public void extractingJsonPathBooleanValue() {
		assertThat(forJson(TYPES)).extractingJsonPathBooleanValue("@.bool").isTrue();
	}

	@Test
	public void extractingJsonPathBooleanValueForMissing() {
		assertThat(forJson(TYPES)).extractingJsonPathBooleanValue("@.bogus").isNull();
	}

	@Test
	public void extractingJsonPathBooleanValueForWrongType() {
		String expression = "$.str";
<<<<<<< HEAD
		assertThatExceptionOfType(AssertionError.class)
				.isThrownBy(() -> assertThat(forJson(TYPES))
						.extractingJsonPathBooleanValue(expression))
				.withMessageContaining("Expected a boolean at JSON path \"" + expression
						+ "\" but found: 'foo'");
=======
		this.thrown.expect(AssertionError.class);
		this.thrown.expectMessage("Expected a boolean at JSON path \"" + expression + "\" but found: 'foo'");
		assertThat(forJson(TYPES)).extractingJsonPathBooleanValue(expression);
>>>>>>> c6c139d9
	}

	@Test
	public void extractingJsonPathArrayValue() {
		assertThat(forJson(TYPES)).extractingJsonPathArrayValue("@.arr").containsExactly(42);
	}

	@Test
	public void extractingJsonPathArrayValueForMissing() {
		assertThat(forJson(TYPES)).extractingJsonPathArrayValue("@.bogus").isNull();
	}

	@Test
	public void extractingJsonPathArrayValueForEmpty() {
		assertThat(forJson(TYPES)).extractingJsonPathArrayValue("@.emptyArray").isEmpty();
	}

	@Test
	public void extractingJsonPathArrayValueForWrongType() {
		String expression = "$.str";
<<<<<<< HEAD
		assertThatExceptionOfType(AssertionError.class).isThrownBy(
				() -> assertThat(forJson(TYPES)).extractingJsonPathArrayValue(expression))
				.withMessageContaining("Expected an array at JSON path \"" + expression
						+ "\" but found: 'foo'");
=======
		this.thrown.expect(AssertionError.class);
		this.thrown.expectMessage("Expected an array at JSON path \"" + expression + "\" but found: 'foo'");
		assertThat(forJson(TYPES)).extractingJsonPathArrayValue(expression);
>>>>>>> c6c139d9
	}

	@Test
	public void extractingJsonPathMapValue() {
		assertThat(forJson(TYPES)).extractingJsonPathMapValue("@.colorMap").contains(entry("red", "rojo"));
	}

	@Test
	public void extractingJsonPathMapValueForMissing() {
		assertThat(forJson(TYPES)).extractingJsonPathMapValue("@.bogus").isNull();
	}

	@Test
	public void extractingJsonPathMapValueForEmpty() {
		assertThat(forJson(TYPES)).extractingJsonPathMapValue("@.emptyMap").isEmpty();
	}

	@Test
	public void extractingJsonPathMapValueForWrongType() {
		String expression = "$.str";
<<<<<<< HEAD
		assertThatExceptionOfType(AssertionError.class).isThrownBy(
				() -> assertThat(forJson(TYPES)).extractingJsonPathMapValue(expression))
				.withMessageContaining("Expected a map at JSON path \"" + expression
						+ "\" but found: 'foo'");
=======
		this.thrown.expect(AssertionError.class);
		this.thrown.expectMessage("Expected a map at JSON path \"" + expression + "\" but found: 'foo'");
		assertThat(forJson(TYPES)).extractingJsonPathMapValue(expression);
>>>>>>> c6c139d9
	}

	@Test
	public void isNullWhenActualIsNullShouldPass() {
		assertThat(forJson(null)).isNull();
	}

	private File createFile(String content) throws IOException {
		File file = this.tempFolder.newFile("file.json");
		FileCopyUtils.copy(content.getBytes(), file);
		return file;
	}

	private InputStream createInputStream(String content) {
		return new ByteArrayInputStream(content.getBytes());
	}

	private Resource createResource(String content) {
		return new ByteArrayResource(content.getBytes());
	}

	private static String loadJson(String path) {
		try {
			ClassPathResource resource = new ClassPathResource(path, JsonContentAssertTests.class);
			return new String(FileCopyUtils.copyToByteArray(resource.getInputStream()));
		}
		catch (Exception ex) {
			throw new IllegalStateException(ex);
		}

	}

	private AssertProvider<JsonContentAssert> forJson(String json) {
		return () -> new JsonContentAssert(JsonContentAssertTests.class, json);
	}

}<|MERGE_RESOLUTION|>--- conflicted
+++ resolved
@@ -1,9 +1,5 @@
 /*
-<<<<<<< HEAD
- * Copyright 2012-2018 the original author or authors.
-=======
  * Copyright 2012-2019 the original author or authors.
->>>>>>> c6c139d9
  *
  * Licensed under the Apache License, Version 2.0 (the "License");
  * you may not use this file except in compliance with the License.
@@ -790,8 +786,7 @@
 	public void hasJsonPathValueForIndefinitePathWithEmptyResults() {
 		String expression = "$.familyMembers[?(@.name == 'Dilbert')]";
 		assertThatExceptionOfType(AssertionError.class)
-				.isThrownBy(
-						() -> assertThat(forJson(SIMPSONS)).hasJsonPathValue(expression))
+				.isThrownBy(() -> assertThat(forJson(SIMPSONS)).hasJsonPathValue(expression))
 				.withMessageContaining("No value at JSON path \"" + expression + "\"");
 	}
 
@@ -803,47 +798,26 @@
 	@Test
 	public void doesNotHaveJsonPathValueForAnEmptyArray() {
 		String expression = "$.emptyArray";
-<<<<<<< HEAD
-		assertThatExceptionOfType(AssertionError.class).isThrownBy(
-				() -> assertThat(forJson(TYPES)).doesNotHaveJsonPathValue(expression))
-				.withMessageContaining("Expected no value at JSON path \"" + expression
-						+ "\" but found: []");
-=======
-		this.thrown.expect(AssertionError.class);
-		this.thrown.expectMessage("Expected no value at JSON path \"" + expression + "\" but found: []");
-		assertThat(forJson(TYPES)).doesNotHaveJsonPathValue(expression);
->>>>>>> c6c139d9
+		assertThatExceptionOfType(AssertionError.class)
+				.isThrownBy(() -> assertThat(forJson(TYPES)).doesNotHaveJsonPathValue(expression))
+				.withMessageContaining("Expected no value at JSON path \"" + expression + "\" but found: []");
 	}
 
 	@Test
 	public void doesNotHaveJsonPathValueForAnEmptyMap() {
 		String expression = "$.emptyMap";
-<<<<<<< HEAD
-		assertThatExceptionOfType(AssertionError.class).isThrownBy(
-				() -> assertThat(forJson(TYPES)).doesNotHaveJsonPathValue(expression))
-				.withMessageContaining("Expected no value at JSON path \"" + expression
-						+ "\" but found: {}");
-=======
-		this.thrown.expect(AssertionError.class);
-		this.thrown.expectMessage("Expected no value at JSON path \"" + expression + "\" but found: {}");
-		assertThat(forJson(TYPES)).doesNotHaveJsonPathValue(expression);
->>>>>>> c6c139d9
+		assertThatExceptionOfType(AssertionError.class)
+				.isThrownBy(() -> assertThat(forJson(TYPES)).doesNotHaveJsonPathValue(expression))
+				.withMessageContaining("Expected no value at JSON path \"" + expression + "\" but found: {}");
 	}
 
 	@Test
 	public void doesNotHaveJsonPathValueForIndefinitePathWithResults() {
 		String expression = "$.familyMembers[?(@.name == 'Bart')]";
-<<<<<<< HEAD
-		assertThatExceptionOfType(AssertionError.class).isThrownBy(
-				() -> assertThat(forJson(SIMPSONS)).doesNotHaveJsonPathValue(expression))
-				.withMessageContaining("Expected no value at JSON path \"" + expression
-						+ "\" but found: [{\"name\":\"Bart\"}]");
-=======
-		this.thrown.expect(AssertionError.class);
-		this.thrown.expectMessage(
-				"Expected no value at JSON path \"" + expression + "\" but found: [{\"name\":\"Bart\"}]");
-		assertThat(forJson(SIMPSONS)).doesNotHaveJsonPathValue(expression);
->>>>>>> c6c139d9
+		assertThatExceptionOfType(AssertionError.class)
+				.isThrownBy(() -> assertThat(forJson(SIMPSONS)).doesNotHaveJsonPathValue(expression))
+				.withMessageContaining(
+						"Expected no value at JSON path \"" + expression + "\" but found: [{\"name\":\"Bart\"}]");
 	}
 
 	@Test
@@ -874,32 +848,18 @@
 	@Test
 	public void hasEmptyJsonPathValueForIndefinitePathWithResults() {
 		String expression = "$.familyMembers[?(@.name == 'Bart')]";
-<<<<<<< HEAD
-		assertThatExceptionOfType(AssertionError.class).isThrownBy(
-				() -> assertThat(forJson(SIMPSONS)).hasEmptyJsonPathValue(expression))
-				.withMessageContaining("Expected an empty value at JSON path \""
-						+ expression + "\" but found: [{\"name\":\"Bart\"}]");
-=======
-		this.thrown.expect(AssertionError.class);
-		this.thrown.expectMessage(
-				"Expected an empty value at JSON path \"" + expression + "\" but found: [{\"name\":\"Bart\"}]");
-		assertThat(forJson(SIMPSONS)).hasEmptyJsonPathValue(expression);
->>>>>>> c6c139d9
+		assertThatExceptionOfType(AssertionError.class)
+				.isThrownBy(() -> assertThat(forJson(SIMPSONS)).hasEmptyJsonPathValue(expression))
+				.withMessageContaining(
+						"Expected an empty value at JSON path \"" + expression + "\" but found: [{\"name\":\"Bart\"}]");
 	}
 
 	@Test
 	public void hasEmptyJsonPathValueForWhitespace() {
 		String expression = "$.whitespace";
-<<<<<<< HEAD
-		assertThatExceptionOfType(AssertionError.class).isThrownBy(
-				() -> assertThat(forJson(TYPES)).hasEmptyJsonPathValue(expression))
-				.withMessageContaining("Expected an empty value at JSON path \""
-						+ expression + "\" but found: '    '");
-=======
-		this.thrown.expect(AssertionError.class);
-		this.thrown.expectMessage("Expected an empty value at JSON path \"" + expression + "\" but found: '    '");
-		assertThat(forJson(TYPES)).hasEmptyJsonPathValue(expression);
->>>>>>> c6c139d9
+		assertThatExceptionOfType(AssertionError.class)
+				.isThrownBy(() -> assertThat(forJson(TYPES)).hasEmptyJsonPathValue(expression))
+				.withMessageContaining("Expected an empty value at JSON path \"" + expression + "\" but found: '    '");
 	}
 
 	@Test
@@ -935,65 +895,33 @@
 	@Test
 	public void doesNotHaveEmptyJsonPathValueForIndefinitePathWithEmptyResults() {
 		String expression = "$.familyMembers[?(@.name == 'Dilbert')]";
-<<<<<<< HEAD
-		assertThatExceptionOfType(AssertionError.class)
-				.isThrownBy(() -> assertThat(forJson(SIMPSONS))
-						.doesNotHaveEmptyJsonPathValue(expression))
-				.withMessageContaining("Expected a non-empty value at JSON path \""
-						+ expression + "\" but found: []");
-=======
-		this.thrown.expect(AssertionError.class);
-		this.thrown.expectMessage("Expected a non-empty value at JSON path \"" + expression + "\" but found: []");
-		assertThat(forJson(SIMPSONS)).doesNotHaveEmptyJsonPathValue(expression);
->>>>>>> c6c139d9
+		assertThatExceptionOfType(AssertionError.class)
+				.isThrownBy(() -> assertThat(forJson(SIMPSONS)).doesNotHaveEmptyJsonPathValue(expression))
+				.withMessageContaining("Expected a non-empty value at JSON path \"" + expression + "\" but found: []");
 	}
 
 	@Test
 	public void doesNotHaveEmptyJsonPathValueForAnEmptyString() {
 		String expression = "$.emptyString";
-<<<<<<< HEAD
-		assertThatExceptionOfType(AssertionError.class)
-				.isThrownBy(() -> assertThat(forJson(TYPES))
-						.doesNotHaveEmptyJsonPathValue(expression))
-				.withMessageContaining("Expected a non-empty value at JSON path \""
-						+ expression + "\" but found: ''");
-=======
-		this.thrown.expect(AssertionError.class);
-		this.thrown.expectMessage("Expected a non-empty value at JSON path \"" + expression + "\" but found: ''");
-		assertThat(forJson(TYPES)).doesNotHaveEmptyJsonPathValue(expression);
->>>>>>> c6c139d9
+		assertThatExceptionOfType(AssertionError.class)
+				.isThrownBy(() -> assertThat(forJson(TYPES)).doesNotHaveEmptyJsonPathValue(expression))
+				.withMessageContaining("Expected a non-empty value at JSON path \"" + expression + "\" but found: ''");
 	}
 
 	@Test
 	public void doesNotHaveEmptyJsonPathValueForForAnEmptyArray() {
 		String expression = "$.emptyArray";
-<<<<<<< HEAD
-		assertThatExceptionOfType(AssertionError.class)
-				.isThrownBy(() -> assertThat(forJson(TYPES))
-						.doesNotHaveEmptyJsonPathValue(expression))
-				.withMessageContaining("Expected a non-empty value at JSON path \""
-						+ expression + "\" but found: []");
-=======
-		this.thrown.expect(AssertionError.class);
-		this.thrown.expectMessage("Expected a non-empty value at JSON path \"" + expression + "\" but found: []");
-		assertThat(forJson(TYPES)).doesNotHaveEmptyJsonPathValue(expression);
->>>>>>> c6c139d9
+		assertThatExceptionOfType(AssertionError.class)
+				.isThrownBy(() -> assertThat(forJson(TYPES)).doesNotHaveEmptyJsonPathValue(expression))
+				.withMessageContaining("Expected a non-empty value at JSON path \"" + expression + "\" but found: []");
 	}
 
 	@Test
 	public void doesNotHaveEmptyJsonPathValueForAnEmptyMap() {
 		String expression = "$.emptyMap";
-<<<<<<< HEAD
-		assertThatExceptionOfType(AssertionError.class)
-				.isThrownBy(() -> assertThat(forJson(TYPES))
-						.doesNotHaveEmptyJsonPathValue(expression))
-				.withMessageContaining("Expected a non-empty value at JSON path \""
-						+ expression + "\" but found: {}");
-=======
-		this.thrown.expect(AssertionError.class);
-		this.thrown.expectMessage("Expected a non-empty value at JSON path \"" + expression + "\" but found: {}");
-		assertThat(forJson(TYPES)).doesNotHaveEmptyJsonPathValue(expression);
->>>>>>> c6c139d9
+		assertThatExceptionOfType(AssertionError.class)
+				.isThrownBy(() -> assertThat(forJson(TYPES)).doesNotHaveEmptyJsonPathValue(expression))
+				.withMessageContaining("Expected a non-empty value at JSON path \"" + expression + "\" but found: {}");
 	}
 
 	@Test
@@ -1009,16 +937,9 @@
 	@Test
 	public void hasJsonPathStringValueForNonString() {
 		String expression = "$.bool";
-<<<<<<< HEAD
-		assertThatExceptionOfType(AssertionError.class).isThrownBy(
-				() -> assertThat(forJson(TYPES)).hasJsonPathStringValue(expression))
-				.withMessageContaining("Expected a string at JSON path \"" + expression
-						+ "\" but found: true");
-=======
-		this.thrown.expect(AssertionError.class);
-		this.thrown.expectMessage("Expected a string at JSON path \"" + expression + "\" but found: true");
-		assertThat(forJson(TYPES)).hasJsonPathStringValue(expression);
->>>>>>> c6c139d9
+		assertThatExceptionOfType(AssertionError.class)
+				.isThrownBy(() -> assertThat(forJson(TYPES)).hasJsonPathStringValue(expression))
+				.withMessageContaining("Expected a string at JSON path \"" + expression + "\" but found: true");
 	}
 
 	@Test
@@ -1029,16 +950,9 @@
 	@Test
 	public void hasJsonPathNumberValueForNonNumber() {
 		String expression = "$.bool";
-<<<<<<< HEAD
-		assertThatExceptionOfType(AssertionError.class).isThrownBy(
-				() -> assertThat(forJson(TYPES)).hasJsonPathNumberValue(expression))
-				.withMessageContaining("Expected a number at JSON path \"" + expression
-						+ "\" but found: true");
-=======
-		this.thrown.expect(AssertionError.class);
-		this.thrown.expectMessage("Expected a number at JSON path \"" + expression + "\" but found: true");
-		assertThat(forJson(TYPES)).hasJsonPathNumberValue(expression);
->>>>>>> c6c139d9
+		assertThatExceptionOfType(AssertionError.class)
+				.isThrownBy(() -> assertThat(forJson(TYPES)).hasJsonPathNumberValue(expression))
+				.withMessageContaining("Expected a number at JSON path \"" + expression + "\" but found: true");
 	}
 
 	@Test
@@ -1049,16 +963,9 @@
 	@Test
 	public void hasJsonPathBooleanValueForNonBoolean() {
 		String expression = "$.num";
-<<<<<<< HEAD
-		assertThatExceptionOfType(AssertionError.class).isThrownBy(
-				() -> assertThat(forJson(TYPES)).hasJsonPathBooleanValue(expression))
-				.withMessageContaining("Expected a boolean at JSON path \"" + expression
-						+ "\" but found: 5");
-=======
-		this.thrown.expect(AssertionError.class);
-		this.thrown.expectMessage("Expected a boolean at JSON path \"" + expression + "\" but found: 5");
-		assertThat(forJson(TYPES)).hasJsonPathBooleanValue(expression);
->>>>>>> c6c139d9
+		assertThatExceptionOfType(AssertionError.class)
+				.isThrownBy(() -> assertThat(forJson(TYPES)).hasJsonPathBooleanValue(expression))
+				.withMessageContaining("Expected a boolean at JSON path \"" + expression + "\" but found: 5");
 	}
 
 	@Test
@@ -1074,16 +981,9 @@
 	@Test
 	public void hasJsonPathArrayValueForNonArray() {
 		String expression = "$.str";
-<<<<<<< HEAD
-		assertThatExceptionOfType(AssertionError.class).isThrownBy(
-				() -> assertThat(forJson(TYPES)).hasJsonPathArrayValue(expression))
-				.withMessageContaining("Expected an array at JSON path \"" + expression
-						+ "\" but found: 'foo'");
-=======
-		this.thrown.expect(AssertionError.class);
-		this.thrown.expectMessage("Expected an array at JSON path \"" + expression + "\" but found: 'foo'");
-		assertThat(forJson(TYPES)).hasJsonPathArrayValue(expression);
->>>>>>> c6c139d9
+		assertThatExceptionOfType(AssertionError.class)
+				.isThrownBy(() -> assertThat(forJson(TYPES)).hasJsonPathArrayValue(expression))
+				.withMessageContaining("Expected an array at JSON path \"" + expression + "\" but found: 'foo'");
 	}
 
 	@Test
@@ -1099,17 +999,9 @@
 	@Test
 	public void hasJsonPathMapValueForNonMap() {
 		String expression = "$.str";
-<<<<<<< HEAD
-		assertThatExceptionOfType(AssertionError.class)
-				.isThrownBy(
-						() -> assertThat(forJson(TYPES)).hasJsonPathMapValue(expression))
-				.withMessageContaining("Expected a map at JSON path \"" + expression
-						+ "\" but found: 'foo'");
-=======
-		this.thrown.expect(AssertionError.class);
-		this.thrown.expectMessage("Expected a map at JSON path \"" + expression + "\" but found: 'foo'");
-		assertThat(forJson(TYPES)).hasJsonPathMapValue(expression);
->>>>>>> c6c139d9
+		assertThatExceptionOfType(AssertionError.class)
+				.isThrownBy(() -> assertThat(forJson(TYPES)).hasJsonPathMapValue(expression))
+				.withMessageContaining("Expected a map at JSON path \"" + expression + "\" but found: 'foo'");
 	}
 
 	@Test
@@ -1140,17 +1032,9 @@
 	@Test
 	public void extractingJsonPathStringValueForWrongType() {
 		String expression = "$.num";
-<<<<<<< HEAD
-		assertThatExceptionOfType(AssertionError.class)
-				.isThrownBy(() -> assertThat(forJson(TYPES))
-						.extractingJsonPathStringValue(expression))
-				.withMessageContaining("Expected a string at JSON path \"" + expression
-						+ "\" but found: 5");
-=======
-		this.thrown.expect(AssertionError.class);
-		this.thrown.expectMessage("Expected a string at JSON path \"" + expression + "\" but found: 5");
-		assertThat(forJson(TYPES)).extractingJsonPathStringValue(expression);
->>>>>>> c6c139d9
+		assertThatExceptionOfType(AssertionError.class)
+				.isThrownBy(() -> assertThat(forJson(TYPES)).extractingJsonPathStringValue(expression))
+				.withMessageContaining("Expected a string at JSON path \"" + expression + "\" but found: 5");
 	}
 
 	@Test
@@ -1166,17 +1050,9 @@
 	@Test
 	public void extractingJsonPathNumberValueForWrongType() {
 		String expression = "$.str";
-<<<<<<< HEAD
-		assertThatExceptionOfType(AssertionError.class)
-				.isThrownBy(() -> assertThat(forJson(TYPES))
-						.extractingJsonPathNumberValue(expression))
-				.withMessageContaining("Expected a number at JSON path \"" + expression
-						+ "\" but found: 'foo'");
-=======
-		this.thrown.expect(AssertionError.class);
-		this.thrown.expectMessage("Expected a number at JSON path \"" + expression + "\" but found: 'foo'");
-		assertThat(forJson(TYPES)).extractingJsonPathNumberValue(expression);
->>>>>>> c6c139d9
+		assertThatExceptionOfType(AssertionError.class)
+				.isThrownBy(() -> assertThat(forJson(TYPES)).extractingJsonPathNumberValue(expression))
+				.withMessageContaining("Expected a number at JSON path \"" + expression + "\" but found: 'foo'");
 	}
 
 	@Test
@@ -1192,17 +1068,9 @@
 	@Test
 	public void extractingJsonPathBooleanValueForWrongType() {
 		String expression = "$.str";
-<<<<<<< HEAD
-		assertThatExceptionOfType(AssertionError.class)
-				.isThrownBy(() -> assertThat(forJson(TYPES))
-						.extractingJsonPathBooleanValue(expression))
-				.withMessageContaining("Expected a boolean at JSON path \"" + expression
-						+ "\" but found: 'foo'");
-=======
-		this.thrown.expect(AssertionError.class);
-		this.thrown.expectMessage("Expected a boolean at JSON path \"" + expression + "\" but found: 'foo'");
-		assertThat(forJson(TYPES)).extractingJsonPathBooleanValue(expression);
->>>>>>> c6c139d9
+		assertThatExceptionOfType(AssertionError.class)
+				.isThrownBy(() -> assertThat(forJson(TYPES)).extractingJsonPathBooleanValue(expression))
+				.withMessageContaining("Expected a boolean at JSON path \"" + expression + "\" but found: 'foo'");
 	}
 
 	@Test
@@ -1223,16 +1091,9 @@
 	@Test
 	public void extractingJsonPathArrayValueForWrongType() {
 		String expression = "$.str";
-<<<<<<< HEAD
-		assertThatExceptionOfType(AssertionError.class).isThrownBy(
-				() -> assertThat(forJson(TYPES)).extractingJsonPathArrayValue(expression))
-				.withMessageContaining("Expected an array at JSON path \"" + expression
-						+ "\" but found: 'foo'");
-=======
-		this.thrown.expect(AssertionError.class);
-		this.thrown.expectMessage("Expected an array at JSON path \"" + expression + "\" but found: 'foo'");
-		assertThat(forJson(TYPES)).extractingJsonPathArrayValue(expression);
->>>>>>> c6c139d9
+		assertThatExceptionOfType(AssertionError.class)
+				.isThrownBy(() -> assertThat(forJson(TYPES)).extractingJsonPathArrayValue(expression))
+				.withMessageContaining("Expected an array at JSON path \"" + expression + "\" but found: 'foo'");
 	}
 
 	@Test
@@ -1253,16 +1114,9 @@
 	@Test
 	public void extractingJsonPathMapValueForWrongType() {
 		String expression = "$.str";
-<<<<<<< HEAD
-		assertThatExceptionOfType(AssertionError.class).isThrownBy(
-				() -> assertThat(forJson(TYPES)).extractingJsonPathMapValue(expression))
-				.withMessageContaining("Expected a map at JSON path \"" + expression
-						+ "\" but found: 'foo'");
-=======
-		this.thrown.expect(AssertionError.class);
-		this.thrown.expectMessage("Expected a map at JSON path \"" + expression + "\" but found: 'foo'");
-		assertThat(forJson(TYPES)).extractingJsonPathMapValue(expression);
->>>>>>> c6c139d9
+		assertThatExceptionOfType(AssertionError.class)
+				.isThrownBy(() -> assertThat(forJson(TYPES)).extractingJsonPathMapValue(expression))
+				.withMessageContaining("Expected a map at JSON path \"" + expression + "\" but found: 'foo'");
 	}
 
 	@Test
