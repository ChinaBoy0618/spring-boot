/*
 * Copyright 2012-2021 the original author or authors.
 *
 * Licensed under the Apache License, Version 2.0 (the "License");
 * you may not use this file except in compliance with the License.
 * You may obtain a copy of the License at
 *
 *      https://www.apache.org/licenses/LICENSE-2.0
 *
 * Unless required by applicable law or agreed to in writing, software
 * distributed under the License is distributed on an "AS IS" BASIS,
 * WITHOUT WARRANTIES OR CONDITIONS OF ANY KIND, either express or implied.
 * See the License for the specific language governing permissions and
 * limitations under the License.
 */

package org.springframework.boot.maven;

import java.io.BufferedReader;
import java.io.File;
import java.io.IOException;
import java.io.InputStreamReader;
import java.nio.charset.StandardCharsets;
import java.nio.file.Files;
import java.nio.file.Path;
import java.nio.file.Paths;
import java.util.Random;
import java.util.stream.Collectors;

import org.junit.jupiter.api.TestTemplate;
import org.junit.jupiter.api.extension.ExtendWith;
import org.testcontainers.containers.GenericContainer;
import org.testcontainers.containers.wait.strategy.Wait;

import org.springframework.boot.buildpack.platform.docker.DockerApi;
import org.springframework.boot.buildpack.platform.docker.type.ImageName;
import org.springframework.boot.buildpack.platform.docker.type.ImageReference;
import org.springframework.boot.testsupport.testcontainers.DisabledIfDockerUnavailable;

import static org.assertj.core.api.Assertions.assertThat;

/**
 * Integration tests for the Maven plugin's image support.
 *
 * @author Stephane Nicoll
 * @author Scott Frederick
 */
@ExtendWith(MavenBuildExtension.class)
@DisabledIfDockerUnavailable
public class BuildImageTests extends AbstractArchiveIntegrationTests {

	@TestTemplate
	void whenBuildImageIsInvokedWithoutRepackageTheArchiveIsRepackagedOnTheFly(MavenBuild mavenBuild) {
		mavenBuild.project("build-image").goals("package")
				.systemProperty("spring-boot.build-image.pullPolicy", "IF_NOT_PRESENT")
				.prepare(this::writeLongNameResource).execute((project) -> {
					File jar = new File(project, "target/build-image-0.0.1.BUILD-SNAPSHOT.jar");
					assertThat(jar).isFile();
					File original = new File(project, "target/build-image-0.0.1.BUILD-SNAPSHOT.jar.original");
					assertThat(original).doesNotExist();
					assertThat(buildLog(project)).contains("Building image")
							.contains("docker.io/library/build-image:0.0.1.BUILD-SNAPSHOT")
							.contains("Successfully built image");
					ImageReference imageReference = ImageReference.of(ImageName.of("build-image"),
							"0.0.1.BUILD-SNAPSHOT");
					try (GenericContainer<?> container = new GenericContainer<>(imageReference.toString())) {
						container.waitingFor(Wait.forLogMessage("Launched\\n", 1)).start();
					}
					finally {
						removeImage(imageReference);
					}
				});
	}

	@TestTemplate
	void whenBuildImageIsInvokedWithClassifierWithoutRepackageTheArchiveIsRepackagedOnTheFly(MavenBuild mavenBuild) {
		mavenBuild.project("build-image-classifier").goals("package")
				.systemProperty("spring-boot.build-image.pullPolicy", "IF_NOT_PRESENT")
				.prepare(this::writeLongNameResource).execute((project) -> {
					File jar = new File(project, "target/build-image-classifier-0.0.1.BUILD-SNAPSHOT.jar");
					assertThat(jar).isFile();
					File classifier = new File(project, "target/build-image-classifier-0.0.1.BUILD-SNAPSHOT-test.jar");
					assertThat(classifier).doesNotExist();
					assertThat(buildLog(project)).contains("Building image")
							.contains("docker.io/library/build-image-classifier:0.0.1.BUILD-SNAPSHOT")
							.contains("Successfully built image");
					ImageReference imageReference = ImageReference.of(ImageName.of("build-image-classifier"),
							"0.0.1.BUILD-SNAPSHOT");
					try (GenericContainer<?> container = new GenericContainer<>(imageReference.toString())) {
						container.waitingFor(Wait.forLogMessage("Launched\\n", 1)).start();
					}
					finally {
						removeImage(imageReference);
					}
				});
	}

	@TestTemplate
	void whenBuildImageIsInvokedWithClassifierSourceWithoutRepackageTheArchiveIsRepackagedOnTheFly(
			MavenBuild mavenBuild) {
		mavenBuild.project("build-image-classifier-source").goals("package")
				.systemProperty("spring-boot.build-image.pullPolicy", "IF_NOT_PRESENT")
				.prepare(this::writeLongNameResource).execute((project) -> {
					File jar = new File(project, "target/build-image-classifier-source-0.0.1.BUILD-SNAPSHOT-test.jar");
					assertThat(jar).isFile();
					File original = new File(project,
							"target/build-image-classifier-source-0.0.1.BUILD-SNAPSHOT-test.jar.original");
					assertThat(original).doesNotExist();
					assertThat(buildLog(project)).contains("Building image")
							.contains("docker.io/library/build-image-classifier-source:0.0.1.BUILD-SNAPSHOT")
							.contains("Successfully built image");
					ImageReference imageReference = ImageReference.of(ImageName.of("build-image-classifier-source"),
							"0.0.1.BUILD-SNAPSHOT");
					try (GenericContainer<?> container = new GenericContainer<>(imageReference.toString())) {
						container.waitingFor(Wait.forLogMessage("Launched\\n", 1)).start();
					}
					finally {
						removeImage(imageReference);
					}
				});
	}

	@TestTemplate
	void whenBuildImageIsInvokedWithRepackageTheExistingArchiveIsUsed(MavenBuild mavenBuild) {
		mavenBuild.project("build-image-with-repackage").goals("package")
				.systemProperty("spring-boot.build-image.pullPolicy", "IF_NOT_PRESENT")
				.prepare(this::writeLongNameResource).execute((project) -> {
					File jar = new File(project, "target/build-image-with-repackage-0.0.1.BUILD-SNAPSHOT.jar");
					assertThat(jar).isFile();
					File original = new File(project,
							"target/build-image-with-repackage-0.0.1.BUILD-SNAPSHOT.jar.original");
					assertThat(original).isFile();
					assertThat(buildLog(project)).contains("Building image")
							.contains("docker.io/library/build-image-with-repackage:0.0.1.BUILD-SNAPSHOT")
							.contains("Successfully built image");
					ImageReference imageReference = ImageReference.of(ImageName.of("build-image-with-repackage"),
							"0.0.1.BUILD-SNAPSHOT");
					try (GenericContainer<?> container = new GenericContainer<>(imageReference.toString())) {
						container.waitingFor(Wait.forLogMessage("Launched\\n", 1)).start();
					}
					finally {
						removeImage(imageReference);
					}
				});
	}

	@TestTemplate
	void whenBuildImageIsInvokedWithClassifierAndRepackageTheExistingArchiveIsUsed(MavenBuild mavenBuild) {
		mavenBuild.project("build-image-classifier-with-repackage").goals("package")
				.systemProperty("spring-boot.build-image.pullPolicy", "IF_NOT_PRESENT")
				.prepare(this::writeLongNameResource).execute((project) -> {
					File jar = new File(project,
							"target/build-image-classifier-with-repackage-0.0.1.BUILD-SNAPSHOT.jar");
					assertThat(jar).isFile();
					File original = new File(project,
							"target/build-image-classifier-with-repackage-0.0.1.BUILD-SNAPSHOT-test.jar");
					assertThat(original).isFile();
					assertThat(buildLog(project)).contains("Building image")
							.contains("docker.io/library/build-image-classifier-with-repackage:0.0.1.BUILD-SNAPSHOT")
							.contains("Successfully built image");
					ImageReference imageReference = ImageReference
							.of(ImageName.of("build-image-classifier-with-repackage"), "0.0.1.BUILD-SNAPSHOT");
					try (GenericContainer<?> container = new GenericContainer<>(imageReference.toString())) {
						container.waitingFor(Wait.forLogMessage("Launched\\n", 1)).start();
					}
					finally {
						removeImage(imageReference);
					}
				});
	}

	@TestTemplate
	void whenBuildImageIsInvokedWithClassifierSourceAndRepackageTheExistingArchiveIsUsed(MavenBuild mavenBuild) {
		mavenBuild.project("build-image-classifier-source-with-repackage").goals("package")
				.systemProperty("spring-boot.build-image.pullPolicy", "IF_NOT_PRESENT")
				.prepare(this::writeLongNameResource).execute((project) -> {
					File jar = new File(project,
							"target/build-image-classifier-source-with-repackage-0.0.1.BUILD-SNAPSHOT-test.jar");
					assertThat(jar).isFile();
					File original = new File(project,
							"target/build-image-classifier-source-with-repackage-0.0.1.BUILD-SNAPSHOT-test.jar.original");
					assertThat(original).isFile();
					assertThat(buildLog(project)).contains("Building image").contains(
							"docker.io/library/build-image-classifier-source-with-repackage:0.0.1.BUILD-SNAPSHOT")
							.contains("Successfully built image");
					ImageReference imageReference = ImageReference
							.of(ImageName.of("build-image-classifier-source-with-repackage"), "0.0.1.BUILD-SNAPSHOT");
					try (GenericContainer<?> container = new GenericContainer<>(imageReference.toString())) {
						container.waitingFor(Wait.forLogMessage("Launched\\n", 1)).start();
					}
					finally {
						removeImage(imageReference);
					}
				});
	}

	@TestTemplate
	void whenBuildImageIsInvokedWithCustomImageName(MavenBuild mavenBuild) {
		mavenBuild.project("build-image-custom-name").goals("package")
				.systemProperty("spring-boot.build-image.pullPolicy", "IF_NOT_PRESENT")
				.systemProperty("spring-boot.build-image.imageName", "example.com/test/property-ignored:pom-preferred")
				.execute((project) -> {
					File jar = new File(project, "target/build-image-custom-name-0.0.1.BUILD-SNAPSHOT.jar");
					assertThat(jar).isFile();
					File original = new File(project,
							"target/build-image-custom-name-0.0.1.BUILD-SNAPSHOT.jar.original");
					assertThat(original).doesNotExist();
					assertThat(buildLog(project)).contains("Building image")
							.contains("example.com/test/build-image:0.0.1.BUILD-SNAPSHOT")
							.contains("Successfully built image");
					ImageReference imageReference = ImageReference
							.of("example.com/test/build-image:0.0.1.BUILD-SNAPSHOT");
					try (GenericContainer<?> container = new GenericContainer<>(imageReference.toString())) {
						container.waitingFor(Wait.forLogMessage("Launched\\n", 1)).start();
					}
					finally {
						removeImage(imageReference);
					}
				});
	}

	@TestTemplate
	void whenBuildImageIsInvokedWithCommandLineParameters(MavenBuild mavenBuild) {
		mavenBuild.project("build-image").goals("package")
				.systemProperty("spring-boot.build-image.pullPolicy", "IF_NOT_PRESENT")
				.systemProperty("spring-boot.build-image.imageName", "example.com/test/cmd-property-name:v1")
				.systemProperty("spring-boot.build-image.builder", "paketobuildpacks/builder:full")
				.systemProperty("spring-boot.build-image.runImage", "paketobuildpacks/run:full-cnb")
				.execute((project) -> {
					assertThat(buildLog(project)).contains("Building image")
							.contains("example.com/test/cmd-property-name:v1").contains("Successfully built image");
					ImageReference imageReference = ImageReference.of("example.com/test/cmd-property-name:v1");
					try (GenericContainer<?> container = new GenericContainer<>(imageReference.toString())) {
						container.waitingFor(Wait.forLogMessage("Launched\\n", 1)).start();
					}
					finally {
						removeImage(imageReference);
					}
				});
	}

	@TestTemplate
	void whenBuildImageIsInvokedWithCustomBuilderImageAndRunImage(MavenBuild mavenBuild) {
		mavenBuild.project("build-image-custom-builder").goals("package")
				.systemProperty("spring-boot.build-image.pullPolicy", "IF_NOT_PRESENT").execute((project) -> {
					assertThat(buildLog(project)).contains("Building image")
							.contains("docker.io/library/build-image-v2-builder:0.0.1.BUILD-SNAPSHOT")
							.contains("Successfully built image");
					ImageReference imageReference = ImageReference
							.of("docker.io/library/build-image-v2-builder:0.0.1.BUILD-SNAPSHOT");
					try (GenericContainer<?> container = new GenericContainer<>(imageReference.toString())) {
						container.waitingFor(Wait.forLogMessage("Launched\\n", 1)).start();
					}
					finally {
						removeImage(imageReference);
					}
				});
	}

	@TestTemplate
	void whenBuildImageIsInvokedWithEmptyEnvEntry(MavenBuild mavenBuild) {
		mavenBuild.project("build-image-empty-env-entry").goals("package")
				.systemProperty("spring-boot.build-image.pullPolicy", "IF_NOT_PRESENT")
				.prepare(this::writeLongNameResource).execute((project) -> {
					assertThat(buildLog(project)).contains("Building image")
							.contains("docker.io/library/build-image-empty-env-entry:0.0.1.BUILD-SNAPSHOT")
							.contains("Successfully built image");
					ImageReference imageReference = ImageReference.of(ImageName.of("build-image-empty-env-entry"),
							"0.0.1.BUILD-SNAPSHOT");
					try (GenericContainer<?> container = new GenericContainer<>(imageReference.toString())) {
						container.waitingFor(Wait.forLogMessage("Launched\\n", 1)).start();
					}
					finally {
						removeImage(imageReference);
					}
				});
	}

	@TestTemplate
<<<<<<< HEAD
	void failsWhenPublishWithoutPublishRegistryConfigured(MavenBuild mavenBuild) {
		mavenBuild.project("build-image").goals("package").systemProperty("spring-boot.build-image.publish", "true")
				.executeAndFail((project) -> assertThat(buildLog(project)).contains("requires docker.publishRegistry"));
=======
	void whenBuildImageIsInvokedWithZipPackaging(MavenBuild mavenBuild) {
		mavenBuild.project("build-image-zip-packaging");
		mavenBuild.goals("package");
		mavenBuild.prepare(this::writeLongNameResource);
		mavenBuild.execute((project) -> {
			File jar = new File(project, "target/build-image-zip-packaging-0.0.1.BUILD-SNAPSHOT.jar");
			assertThat(jar).isFile();
			assertThat(buildLog(project)).contains("Building image").contains("paketo-buildpacks/builder")
					.contains("docker.io/library/build-image-zip-packaging:0.0.1.BUILD-SNAPSHOT")
					.contains("Successfully built image");
			ImageReference imageReference = ImageReference.of(ImageName.of("build-image-zip-packaging"),
					"0.0.1.BUILD-SNAPSHOT");
			try (GenericContainer<?> container = new GenericContainer<>(imageReference.toString())) {
				container.waitingFor(Wait.forLogMessage("Launched\\n", 1)).start();
				container.copyFileFromContainer("/workspace/META-INF/MANIFEST.MF", (inputStream) -> {
					String text = new BufferedReader(new InputStreamReader(inputStream, StandardCharsets.UTF_8)).lines()
							.collect(Collectors.joining("\n"));
					assertThat(text).contains("Main-Class: org.springframework.boot.loader.PropertiesLauncher");
					return null;
				});
			}
			finally {
				removeImage(imageReference);
			}
		});
>>>>>>> c37b9b8a
	}

	@TestTemplate
	void failsWhenBuilderFails(MavenBuild mavenBuild) {
		mavenBuild.project("build-image-builder-error").goals("package")
				.systemProperty("spring-boot.build-image.pullPolicy", "IF_NOT_PRESENT")
				.executeAndFail((project) -> assertThat(buildLog(project)).contains("Building image")
						.containsPattern("Builder lifecycle '.*' failed with status code"));
	}

	@TestTemplate
	void failsWithWarPackaging(MavenBuild mavenBuild) {
		mavenBuild.project("build-image-war-packaging").goals("package").executeAndFail(
				(project) -> assertThat(buildLog(project)).contains("Executable jar file required for building image"));
	}

	@TestTemplate
	void failsWhenFinalNameIsMisconfigured(MavenBuild mavenBuild) {
		mavenBuild.project("build-image-final-name").goals("package")
				.executeAndFail((project) -> assertThat(buildLog(project)).contains("final-name.jar.original")
						.contains("is required for building an image"));
	}

	private void writeLongNameResource(File project) {
		StringBuilder name = new StringBuilder();
		new Random().ints('a', 'z' + 1).limit(128).forEach((i) -> name.append((char) i));
		try {
			Path path = project.toPath().resolve(Paths.get("src", "main", "resources", name.toString()));
			Files.createDirectories(path.getParent());
			Files.createFile(path);
		}
		catch (IOException ex) {
			throw new RuntimeException(ex);
		}
	}

	private void removeImage(ImageReference imageReference) {
		try {
			new DockerApi().image().remove(imageReference, false);
		}
		catch (IOException ex) {
			throw new IllegalStateException("Failed to remove docker image " + imageReference, ex);
		}
	}

}<|MERGE_RESOLUTION|>--- conflicted
+++ resolved
@@ -277,37 +277,36 @@
 	}
 
 	@TestTemplate
-<<<<<<< HEAD
+	void whenBuildImageIsInvokedWithZipPackaging(MavenBuild mavenBuild) {
+		mavenBuild.project("build-image-zip-packaging").goals("package")
+				.systemProperty("spring-boot.build-image.pullPolicy", "IF_NOT_PRESENT")
+				.prepare(this::writeLongNameResource).execute((project) -> {
+					File jar = new File(project, "target/build-image-zip-packaging-0.0.1.BUILD-SNAPSHOT.jar");
+					assertThat(jar).isFile();
+					assertThat(buildLog(project)).contains("Building image")
+							.contains("docker.io/library/build-image-zip-packaging:0.0.1.BUILD-SNAPSHOT")
+							.contains("Successfully built image");
+					ImageReference imageReference = ImageReference.of(ImageName.of("build-image-zip-packaging"),
+							"0.0.1.BUILD-SNAPSHOT");
+					try (GenericContainer<?> container = new GenericContainer<>(imageReference.toString())) {
+						container.waitingFor(Wait.forLogMessage("Launched\\n", 1)).start();
+						container.copyFileFromContainer("/workspace/META-INF/MANIFEST.MF", (inputStream) -> {
+							String text = new BufferedReader(new InputStreamReader(inputStream, StandardCharsets.UTF_8))
+									.lines().collect(Collectors.joining("\n"));
+							assertThat(text).contains("Main-Class: org.springframework.boot.loader.PropertiesLauncher");
+							return null;
+						});
+					}
+					finally {
+						removeImage(imageReference);
+					}
+				});
+	}
+
+	@TestTemplate
 	void failsWhenPublishWithoutPublishRegistryConfigured(MavenBuild mavenBuild) {
 		mavenBuild.project("build-image").goals("package").systemProperty("spring-boot.build-image.publish", "true")
 				.executeAndFail((project) -> assertThat(buildLog(project)).contains("requires docker.publishRegistry"));
-=======
-	void whenBuildImageIsInvokedWithZipPackaging(MavenBuild mavenBuild) {
-		mavenBuild.project("build-image-zip-packaging");
-		mavenBuild.goals("package");
-		mavenBuild.prepare(this::writeLongNameResource);
-		mavenBuild.execute((project) -> {
-			File jar = new File(project, "target/build-image-zip-packaging-0.0.1.BUILD-SNAPSHOT.jar");
-			assertThat(jar).isFile();
-			assertThat(buildLog(project)).contains("Building image").contains("paketo-buildpacks/builder")
-					.contains("docker.io/library/build-image-zip-packaging:0.0.1.BUILD-SNAPSHOT")
-					.contains("Successfully built image");
-			ImageReference imageReference = ImageReference.of(ImageName.of("build-image-zip-packaging"),
-					"0.0.1.BUILD-SNAPSHOT");
-			try (GenericContainer<?> container = new GenericContainer<>(imageReference.toString())) {
-				container.waitingFor(Wait.forLogMessage("Launched\\n", 1)).start();
-				container.copyFileFromContainer("/workspace/META-INF/MANIFEST.MF", (inputStream) -> {
-					String text = new BufferedReader(new InputStreamReader(inputStream, StandardCharsets.UTF_8)).lines()
-							.collect(Collectors.joining("\n"));
-					assertThat(text).contains("Main-Class: org.springframework.boot.loader.PropertiesLauncher");
-					return null;
-				});
-			}
-			finally {
-				removeImage(imageReference);
-			}
-		});
->>>>>>> c37b9b8a
 	}
 
 	@TestTemplate
