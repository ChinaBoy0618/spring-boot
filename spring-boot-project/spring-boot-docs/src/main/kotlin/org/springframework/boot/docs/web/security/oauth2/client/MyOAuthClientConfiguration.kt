/*
 * Copyright 2012-2022 the original author or authors.
 *
 * Licensed under the Apache License, Version 2.0 (the "License");
 * you may not use this file except in compliance with the License.
 * You may obtain a copy of the License at
 *
 *      https://www.apache.org/licenses/LICENSE-2.0
 *
 * Unless required by applicable law or agreed to in writing, software
 * distributed under the License is distributed on an "AS IS" BASIS,
 * WITHOUT WARRANTIES OR CONDITIONS OF ANY KIND, either express or implied.
 * See the License for the specific language governing permissions and
 * limitations under the License.
 */

package org.springframework.boot.docs.web.security.oauth2.client

import org.springframework.context.annotation.Bean
import org.springframework.context.annotation.Configuration
import org.springframework.security.config.annotation.web.builders.HttpSecurity
import org.springframework.security.config.annotation.web.configuration.EnableWebSecurity
import org.springframework.security.config.annotation.web.invoke
import org.springframework.security.web.SecurityFilterChain

@Configuration(proxyBeanMethods = false)
@EnableWebSecurity
open class MyOAuthClientConfiguration {

	@Bean
<<<<<<< HEAD
	fun securityFilterChain(http: HttpSecurity): SecurityFilterChain {
		http.authorizeHttpRequests { requests -> requests.anyRequest().authenticated() }
		http.oauth2Login { login -> login.redirectionEndpoint { redirectionEndpoint -> redirectionEndpoint.baseUri("custom-callback") } }
=======
	open fun securityFilterChain(http: HttpSecurity): SecurityFilterChain {
		http {
			authorizeHttpRequests {
				authorize(anyRequest, authenticated)
			}
			oauth2Login {
				redirectionEndpoint {
					baseUri = "/login/oauth2/callback/*"
				}
			}
		}
>>>>>>> c2f5a779
		return http.build()
	}

}<|MERGE_RESOLUTION|>--- conflicted
+++ resolved
@@ -28,11 +28,6 @@
 open class MyOAuthClientConfiguration {
 
 	@Bean
-<<<<<<< HEAD
-	fun securityFilterChain(http: HttpSecurity): SecurityFilterChain {
-		http.authorizeHttpRequests { requests -> requests.anyRequest().authenticated() }
-		http.oauth2Login { login -> login.redirectionEndpoint { redirectionEndpoint -> redirectionEndpoint.baseUri("custom-callback") } }
-=======
 	open fun securityFilterChain(http: HttpSecurity): SecurityFilterChain {
 		http {
 			authorizeHttpRequests {
@@ -44,7 +39,6 @@
 				}
 			}
 		}
->>>>>>> c2f5a779
 		return http.build()
 	}
 
