/*
 * Copyright 2012-2019 the original author or authors.
 *
 * Licensed under the Apache License, Version 2.0 (the "License");
 * you may not use this file except in compliance with the License.
 * You may obtain a copy of the License at
 *
 *      https://www.apache.org/licenses/LICENSE-2.0
 *
 * Unless required by applicable law or agreed to in writing, software
 * distributed under the License is distributed on an "AS IS" BASIS,
 * WITHOUT WARRANTIES OR CONDITIONS OF ANY KIND, either express or implied.
 * See the License for the specific language governing permissions and
 * limitations under the License.
 */

package org.springframework.boot.actuate.trace.http;

import java.net.URI;
import java.security.Principal;
import java.util.Arrays;
import java.util.Collections;
import java.util.EnumSet;
import java.util.HashMap;
import java.util.List;
import java.util.Map;

import org.junit.jupiter.api.Test;

import org.springframework.boot.actuate.trace.http.HttpTrace.Request;
import org.springframework.http.HttpHeaders;
import org.springframework.util.LinkedMultiValueMap;
import org.springframework.util.MultiValueMap;

import static org.assertj.core.api.Assertions.assertThat;
import static org.mockito.BDDMockito.given;
import static org.mockito.Mockito.mock;

/**
 * Tests for {@link HttpExchangeTracer}.
 *
 * @author Andy Wilkinson
 */
public class HttpExchangeTracerTests {

	@Test
	public void methodIsIncluded() {
		HttpTrace trace = new HttpExchangeTracer(EnumSet.noneOf(Include.class)).receivedRequest(createRequest());
		Request request = trace.getRequest();
		assertThat(request.getMethod()).isEqualTo("GET");
	}

	@Test
	public void uriIsIncluded() {
		HttpTrace trace = new HttpExchangeTracer(EnumSet.noneOf(Include.class)).receivedRequest(createRequest());
		Request request = trace.getRequest();
		assertThat(request.getUri()).isEqualTo(URI.create("https://api.example.com"));
	}

	@Test
	public void remoteAddressIsNotIncludedByDefault() {
		HttpTrace trace = new HttpExchangeTracer(EnumSet.noneOf(Include.class)).receivedRequest(createRequest());
		Request request = trace.getRequest();
		assertThat(request.getRemoteAddress()).isNull();
	}

	@Test
	public void remoteAddressCanBeIncluded() {
		HttpTrace trace = new HttpExchangeTracer(EnumSet.of(Include.REMOTE_ADDRESS)).receivedRequest(createRequest());
		Request request = trace.getRequest();
		assertThat(request.getRemoteAddress()).isEqualTo("127.0.0.1");
	}

	@Test
	public void requestHeadersAreNotIncludedByDefault() {
		HttpTrace trace = new HttpExchangeTracer(EnumSet.noneOf(Include.class)).receivedRequest(createRequest());
		Request request = trace.getRequest();
		assertThat(request.getHeaders()).isEmpty();
	}

	@Test
	public void requestHeadersCanBeIncluded() {
		HttpTrace trace = new HttpExchangeTracer(EnumSet.of(Include.REQUEST_HEADERS)).receivedRequest(createRequest());
		Request request = trace.getRequest();
		assertThat(request.getHeaders()).containsOnlyKeys(HttpHeaders.ACCEPT);
	}

	@Test
	public void requestHeadersCanBeCustomized() {
		MultiValueMap<String, String> headers = new LinkedMultiValueMap<>();
		headers.add("to-remove", "test");
		headers.add("test", "value");
		HttpTrace trace = new RequestHeadersFilterHttpExchangeTracer().receivedRequest(createRequest(headers));
		Request request = trace.getRequest();
		assertThat(request.getHeaders()).containsOnlyKeys("test", "to-add");
		assertThat(request.getHeaders().get("test")).containsExactly("value");
		assertThat(request.getHeaders().get("to-add")).containsExactly("42");
	}

	@Test
	public void authorizationHeaderIsNotIncludedByDefault() {
		HttpTrace trace = new HttpExchangeTracer(EnumSet.of(Include.REQUEST_HEADERS)).receivedRequest(
				createRequest(Collections.singletonMap(HttpHeaders.AUTHORIZATION, Arrays.asList("secret"))));
		Request request = trace.getRequest();
		assertThat(request.getHeaders()).isEmpty();
	}

	@Test
	public void mixedCaseAuthorizationHeaderIsNotIncludedByDefault() {
		HttpTrace trace = new HttpExchangeTracer(EnumSet.of(Include.REQUEST_HEADERS)).receivedRequest(
				createRequest(Collections.singletonMap(mixedCase(HttpHeaders.AUTHORIZATION), Arrays.asList("secret"))));
		Request request = trace.getRequest();
		assertThat(request.getHeaders()).isEmpty();
	}

	@Test
	public void authorizationHeaderCanBeIncluded() {
		HttpTrace trace = new HttpExchangeTracer(EnumSet.of(Include.REQUEST_HEADERS, Include.AUTHORIZATION_HEADER))
				.receivedRequest(
						createRequest(Collections.singletonMap(HttpHeaders.AUTHORIZATION, Arrays.asList("secret"))));
		Request request = trace.getRequest();
		assertThat(request.getHeaders()).containsOnlyKeys(HttpHeaders.AUTHORIZATION);
	}

	@Test
	public void mixedCaseAuthorizationHeaderCanBeIncluded() {
		HttpTrace trace = new HttpExchangeTracer(EnumSet.of(Include.REQUEST_HEADERS, Include.AUTHORIZATION_HEADER))
				.receivedRequest(createRequest(
						Collections.singletonMap(mixedCase(HttpHeaders.AUTHORIZATION), Arrays.asList("secret"))));
		Request request = trace.getRequest();
		assertThat(request.getHeaders()).containsOnlyKeys(mixedCase(HttpHeaders.AUTHORIZATION));
	}

	@Test
	public void cookieHeaderIsNotIncludedByDefault() {
		HttpTrace trace = new HttpExchangeTracer(EnumSet.of(Include.REQUEST_HEADERS)).receivedRequest(
				createRequest(Collections.singletonMap(HttpHeaders.COOKIE, Arrays.asList("test=test"))));
		Request request = trace.getRequest();
		assertThat(request.getHeaders()).isEmpty();
	}

	@Test
	public void mixedCaseCookieHeaderIsNotIncludedByDefault() {
		HttpTrace trace = new HttpExchangeTracer(EnumSet.of(Include.REQUEST_HEADERS)).receivedRequest(
				createRequest(Collections.singletonMap(mixedCase(HttpHeaders.COOKIE), Arrays.asList("value"))));
		Request request = trace.getRequest();
		assertThat(request.getHeaders()).isEmpty();
	}

	@Test
	public void cookieHeaderCanBeIncluded() {
		HttpTrace trace = new HttpExchangeTracer(EnumSet.of(Include.REQUEST_HEADERS, Include.COOKIE_HEADERS))
				.receivedRequest(createRequest(Collections.singletonMap(HttpHeaders.COOKIE, Arrays.asList("value"))));
		Request request = trace.getRequest();
		assertThat(request.getHeaders()).containsOnlyKeys(HttpHeaders.COOKIE);
	}

	@Test
	public void mixedCaseCookieHeaderCanBeIncluded() {
		HttpTrace trace = new HttpExchangeTracer(EnumSet.of(Include.REQUEST_HEADERS, Include.COOKIE_HEADERS))
				.receivedRequest(
						createRequest(Collections.singletonMap(mixedCase(HttpHeaders.COOKIE), Arrays.asList("value"))));
		Request request = trace.getRequest();
		assertThat(request.getHeaders()).containsOnlyKeys(mixedCase(HttpHeaders.COOKIE));
	}

	@Test
	public void statusIsIncluded() {
		HttpTrace trace = new HttpTrace(createRequest());
		new HttpExchangeTracer(EnumSet.noneOf(Include.class)).sendingResponse(trace, createResponse(), null, null);
		assertThat(trace.getResponse().getStatus()).isEqualTo(204);
	}

	@Test
	public void responseHeadersAreNotIncludedByDefault() {
		HttpTrace trace = new HttpTrace(createRequest());
		new HttpExchangeTracer(EnumSet.noneOf(Include.class)).sendingResponse(trace, createResponse(), null, null);
		assertThat(trace.getResponse().getHeaders()).isEmpty();
	}

	@Test
	public void responseHeadersCanBeIncluded() {
		HttpTrace trace = new HttpTrace(createRequest());
		new HttpExchangeTracer(EnumSet.of(Include.RESPONSE_HEADERS)).sendingResponse(trace, createResponse(), null,
				null);
		assertThat(trace.getResponse().getHeaders()).containsOnlyKeys(HttpHeaders.CONTENT_TYPE);
	}

	@Test
	public void setCookieHeaderIsNotIncludedByDefault() {
		HttpTrace trace = new HttpTrace(createRequest());
		new HttpExchangeTracer(EnumSet.of(Include.RESPONSE_HEADERS)).sendingResponse(trace,
				createResponse(Collections.singletonMap(HttpHeaders.SET_COOKIE, Arrays.asList("test=test"))), null,
				null);
		assertThat(trace.getResponse().getHeaders()).isEmpty();
	}

	@Test
	public void mixedCaseSetCookieHeaderIsNotIncludedByDefault() {
		HttpTrace trace = new HttpTrace(createRequest());
		new HttpExchangeTracer(EnumSet.of(Include.RESPONSE_HEADERS)).sendingResponse(trace,
				createResponse(Collections.singletonMap(mixedCase(HttpHeaders.SET_COOKIE), Arrays.asList("test=test"))),
				null, null);
		assertThat(trace.getResponse().getHeaders()).isEmpty();
	}

	@Test
	public void setCookieHeaderCanBeIncluded() {
		HttpTrace trace = new HttpTrace(createRequest());
		new HttpExchangeTracer(EnumSet.of(Include.RESPONSE_HEADERS, Include.COOKIE_HEADERS)).sendingResponse(trace,
				createResponse(Collections.singletonMap(HttpHeaders.SET_COOKIE, Arrays.asList("test=test"))), null,
				null);
		assertThat(trace.getResponse().getHeaders()).containsOnlyKeys(HttpHeaders.SET_COOKIE);
	}

	@Test
	public void mixedCaseSetCookieHeaderCanBeIncluded() {
		HttpTrace trace = new HttpTrace(createRequest());
		new HttpExchangeTracer(EnumSet.of(Include.RESPONSE_HEADERS, Include.COOKIE_HEADERS)).sendingResponse(trace,
				createResponse(Collections.singletonMap(mixedCase(HttpHeaders.SET_COOKIE), Arrays.asList("test=test"))),
				null, null);
		assertThat(trace.getResponse().getHeaders()).containsOnlyKeys(mixedCase(HttpHeaders.SET_COOKIE));
	}

	@Test
	public void principalIsNotIncludedByDefault() {
		HttpTrace trace = new HttpTrace(createRequest());
<<<<<<< HEAD
		new HttpExchangeTracer(EnumSet.noneOf(Include.class)).sendingResponse(trace,
				createResponse(), this::createPrincipal, null);
=======
		new HttpExchangeTracer(EnumSet.noneOf(Include.class)).sendingResponse(trace, createResponse(),
				() -> createPrincipal(), null);
>>>>>>> 24925c3d
		assertThat(trace.getPrincipal()).isNull();
	}

	@Test
	public void principalCanBeIncluded() {
		HttpTrace trace = new HttpTrace(createRequest());
<<<<<<< HEAD
		new HttpExchangeTracer(EnumSet.of(Include.PRINCIPAL)).sendingResponse(trace,
				createResponse(), this::createPrincipal, null);
=======
		new HttpExchangeTracer(EnumSet.of(Include.PRINCIPAL)).sendingResponse(trace, createResponse(),
				() -> createPrincipal(), null);
>>>>>>> 24925c3d
		assertThat(trace.getPrincipal()).isNotNull();
		assertThat(trace.getPrincipal().getName()).isEqualTo("alice");
	}

	@Test
	public void sessionIdIsNotIncludedByDefault() {
		HttpTrace trace = new HttpTrace(createRequest());
		new HttpExchangeTracer(EnumSet.noneOf(Include.class)).sendingResponse(trace, createResponse(), null,
				() -> "sessionId");
		assertThat(trace.getSession()).isNull();
	}

	@Test
	public void sessionIdCanBeIncluded() {
		HttpTrace trace = new HttpTrace(createRequest());
		new HttpExchangeTracer(EnumSet.of(Include.SESSION_ID)).sendingResponse(trace, createResponse(), null,
				() -> "sessionId");
		assertThat(trace.getSession()).isNotNull();
		assertThat(trace.getSession().getId()).isEqualTo("sessionId");
	}

	@Test
	public void timeTakenIsNotIncludedByDefault() {
		HttpTrace trace = new HttpTrace(createRequest());
		new HttpExchangeTracer(EnumSet.noneOf(Include.class)).sendingResponse(trace, createResponse(), null, null);
		assertThat(trace.getTimeTaken()).isNull();
	}

	@Test
	public void timeTakenCanBeIncluded() {
		HttpTrace trace = new HttpTrace(createRequest());
		new HttpExchangeTracer(EnumSet.of(Include.TIME_TAKEN)).sendingResponse(trace, createResponse(), null, null);
		assertThat(trace.getTimeTaken()).isNotNull();
	}

	private TraceableRequest createRequest() {
		return createRequest(Collections.singletonMap(HttpHeaders.ACCEPT, Arrays.asList("application/json")));
	}

	private TraceableRequest createRequest(Map<String, List<String>> headers) {
		TraceableRequest request = mock(TraceableRequest.class);
		given(request.getMethod()).willReturn("GET");
		given(request.getRemoteAddress()).willReturn("127.0.0.1");
		given(request.getHeaders()).willReturn(new HashMap<>(headers));
		given(request.getUri()).willReturn(URI.create("https://api.example.com"));
		return request;
	}

	private TraceableResponse createResponse() {
		return createResponse(Collections.singletonMap(HttpHeaders.CONTENT_TYPE, Arrays.asList("application/json")));
	}

	private TraceableResponse createResponse(Map<String, List<String>> headers) {
		TraceableResponse response = mock(TraceableResponse.class);
		given(response.getStatus()).willReturn(204);
		given(response.getHeaders()).willReturn(new HashMap<>(headers));
		return response;
	}

	private Principal createPrincipal() {
		Principal principal = mock(Principal.class);
		given(principal.getName()).willReturn("alice");
		return principal;
	}

	private String mixedCase(String input) {
		StringBuilder output = new StringBuilder();
		for (int i = 0; i < input.length(); i++) {
			output.append(
					(i % 2 != 0) ? Character.toUpperCase(input.charAt(i)) : Character.toLowerCase(input.charAt(i)));
		}
		return output.toString();
	}

	private static class RequestHeadersFilterHttpExchangeTracer extends HttpExchangeTracer {

		RequestHeadersFilterHttpExchangeTracer() {
			super(EnumSet.of(Include.REQUEST_HEADERS));
		}

		@Override
		protected void postProcessRequestHeaders(Map<String, List<String>> headers) {
			headers.remove("to-remove");
			headers.putIfAbsent("to-add", Collections.singletonList("42"));
		}

	}

}<|MERGE_RESOLUTION|>--- conflicted
+++ resolved
@@ -225,26 +225,16 @@
 	@Test
 	public void principalIsNotIncludedByDefault() {
 		HttpTrace trace = new HttpTrace(createRequest());
-<<<<<<< HEAD
-		new HttpExchangeTracer(EnumSet.noneOf(Include.class)).sendingResponse(trace,
-				createResponse(), this::createPrincipal, null);
-=======
 		new HttpExchangeTracer(EnumSet.noneOf(Include.class)).sendingResponse(trace, createResponse(),
-				() -> createPrincipal(), null);
->>>>>>> 24925c3d
+				this::createPrincipal, null);
 		assertThat(trace.getPrincipal()).isNull();
 	}
 
 	@Test
 	public void principalCanBeIncluded() {
 		HttpTrace trace = new HttpTrace(createRequest());
-<<<<<<< HEAD
-		new HttpExchangeTracer(EnumSet.of(Include.PRINCIPAL)).sendingResponse(trace,
-				createResponse(), this::createPrincipal, null);
-=======
 		new HttpExchangeTracer(EnumSet.of(Include.PRINCIPAL)).sendingResponse(trace, createResponse(),
-				() -> createPrincipal(), null);
->>>>>>> 24925c3d
+				this::createPrincipal, null);
 		assertThat(trace.getPrincipal()).isNotNull();
 		assertThat(trace.getPrincipal().getName()).isEqualTo("alice");
 	}
