--- conflicted
+++ resolved
@@ -75,15 +75,11 @@
     <requirement
         name="org.sonatype.m2e.buildhelper.feature.feature.group"/>
     <requirement
-<<<<<<< HEAD
-        name="org.springframework.ide.eclipse.boot.feature.feature.group"/>
-=======
           name="org.springframework.boot.ide.main.feature.feature.group"/>
     <requirement
           name="org.springframework.ide.eclipse.boot.dash.feature.feature.group"/>
     <requirement
           name="org.springframework.tooling.boot.ls.feature.feature.group"/>
->>>>>>> 1ee7b801
     <repository
         url="https://dl.bintray.com/spring/javaformat-eclipse/"/>
     <repository
